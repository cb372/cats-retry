---
layout: docs
title: Combinators
---

# Combinators

The library offers a few slightly different ways to wrap your operations with
retries.

<<<<<<< HEAD
## `retryingOnFailures`
=======
## Cheat sheet

| Combinator | Context bound | Handles |
| --- | --- | --- |
| [`retryingM`](#retryingm) | Monad | Failures |
| [`retryingOnSomeErrors`](#retryingonsomeerrors) | MonadError | Errors |
| [`retryingOnAllErrors`](#retryingonallerrors) | MonadError | Errors |
| [`retryingOnFailuresAndSomeErrors`](#retryingonfailuresandsomeerrors) | MonadError | Failures and errors |
| [`retryingOnFailuresAndAllErrors`](#retryingonfailuresandallerrors) | MonadError | Failures and errors |

More information on each combinator is provided below.

## `retryingM`
>>>>>>> 723a8e31

To use `retryingOnFailures`, you pass in a predicate that decides whether you are happy
with the result or you want to retry.  It is useful when you are working in an
arbitrary `Monad` that is not a `MonadError`.  Your operation doesn't throw
errors, but you want to retry until it returns a value that you are happy with.

The API (modulo some type-inference trickery) looks like this:

```scala
<<<<<<< HEAD
def retryingOnFailures[M[_]: Monad, A](policy: RetryPolicy[M],
                              wasSuccessful: A => Boolean,
                              onFailure: (A, RetryDetails) => M[Unit])
                             (action: => M[A]): M[A]
=======
def retryingM[M[_]: Monad: Sleep, A](policy: RetryPolicy[M],
                                     wasSuccessful: A => Boolean,
                                     onFailure: (A, RetryDetails) => M[Unit])
                                    (action: => M[A]): M[A]
>>>>>>> 723a8e31
```

You need to pass in:

* a retry policy
* a predicate that decides whether the operation was successful
* a failure handler, often used for logging
* the operation that you want to wrap with retries

For example, let's keep rolling a die until we get a six, using `IO`.

```scala mdoc
import retry._

import cats.effect.{IO, Timer}
import scala.concurrent.duration._
import scala.concurrent.ExecutionContext.global

// We need an implicit cats.effect.Timer
implicit val timer: Timer[IO] = IO.timer(global)

val policy = RetryPolicies.constantDelay[IO](10.milliseconds)

def onFailure(failedValue: Int, details: RetryDetails): IO[Unit] = {
  IO(println(s"Rolled a $failedValue, retrying ..."))
}

val loadedDie = util.LoadedDie(2, 5, 4, 1, 3, 2, 6)

val io = retryingOnFailures(policy, (_: Int) == 6, onFailure){
  IO(loadedDie.roll())
}

io.unsafeRunSync()
```

## `retryingOnSomeErrors`

This is useful when you are working with a `MonadError[M, E]` but you only want
to retry on some errors.

To use `retryingOnSomeErrors`, you need to pass in a predicate that decides
whether a given error is worth retrying.

The API (modulo some type-inference trickery) looks like this:

```scala
def retryingOnSomeErrors[M[_]: Sleep, A, E](policy: RetryPolicy[M],
                                            isWorthRetrying: E => Boolean,
                                            onError: (E, RetryDetails) => M[Unit])
                                           (action: => M[A])
                                           (implicit ME: MonadError[M, E]): M[A]
```

You need to pass in:

* a retry policy
* a predicate that decides whether a given error is worth retrying
* an error handler, often used for logging
* the operation that you want to wrap with retries

For example, let's make a request for a cat gif using our flaky HTTP client,
retrying only if we get an `IOException`.

```scala mdoc:nest
import java.io.IOException

val httpClient = util.FlakyHttpClient()
val flakyRequest: IO[String] = IO(httpClient.getCatGif())

def isIOException(e: Throwable): Boolean = e match {
  case _: IOException => true
  case _ => false
}

val io = retryingOnSomeErrors(
  isWorthRetrying = isIOException,
  policy = RetryPolicies.limitRetries[IO](5),
  onError = retry.noop[IO, Throwable]
)(flakyRequest)

io.unsafeRunSync()
```

## `retryingOnAllErrors`

This is useful when you are working with a `MonadError[M, E]` and you want to
retry on all errors.

The API (modulo some type-inference trickery) looks like this:

```scala
def retryingOnAllErrors[M[_]: Sleep, A, E](policy: RetryPolicy[M],
                                           onError: (E, RetryDetails) => M[Unit])
                                          (action: => M[A])
                                          (implicit ME: MonadError[M, E]): M[A]
```

You need to pass in:

* a retry policy
* an error handler, often used for logging
* the operation that you want to wrap with retries

For example, let's make the same request for a cat gif, this time retrying on
all errors.

```scala mdoc:nest
import java.io.IOException

val httpClient = util.FlakyHttpClient()
val flakyRequest: IO[String] = IO(httpClient.getCatGif())

val io = retryingOnAllErrors(
  policy = RetryPolicies.limitRetries[IO](5),
  onError = retry.noop[IO, Throwable]
)(flakyRequest)

io.unsafeRunSync()
```

## `retryingOnFailuresAndSomeErrors`

This is a combination of `retryingM` and `retryingOnSomeErrors`. It allows you
to specify failure conditions for both the results and errors that can occur.

To use `retryingOnFailuresAndSomeErrors`, you need to pass in predicates that
decide whether a given error or result is worth retrying.

The API (modulo some type-inference trickery) looks like this:

```scala
def retryingOnFailuresAndSomeErrors[M[_]: Sleep, A, E](policy: RetryPolicy[M],
                                                       wasSuccessful: A => Boolean,
                                                       isWorthRetrying: E => Boolean,
                                                       onFailure: (A, RetryDetails) => M[Unit],
                                                       onError: (E, RetryDetails) => M[Unit])
                                                      (action: => M[A])
                                                      (implicit ME: MonadError[M, E]): M[A]
```

You need to pass in:

* a retry policy
* a predicate that decides whether the operation was successful
* a predicate that decides whether a given error is worth retrying
* a failure handler, often used for logging
* an error handler, often used for logging
* the operation that you want to wrap with retries

For example, let's make a request to an API to retrieve details for a record, which we will only retry if:
* A timeout exception occurs
* The record's details are incomplete pending future operations

```scala mdoc:nest
import java.util.concurrent.TimeoutException

val httpClient = util.FlakyHttpClient()
val flakyRequest: IO[String] = IO(httpClient.getRecordDetails("foo"))

def isTimeoutException(e: Throwable): Boolean = e match {
  case _: TimeoutException => true
  case _ => false
}

val io = retryingOnFailuresAndSomeErrors(
  wasSuccessful = (_: String) != "pending",
  isWorthRetrying = isTimeoutException,
  policy = RetryPolicies.limitRetries[IO](5),
  onFailure = retry.noop[IO, String],
  onError = retry.noop[IO, Throwable]
)(flakyRequest)

io.unsafeRunSync()
```

## `retryingOnFailuresAndAllErrors`

This is a combination of `retryingM` and `retryingOnAllErrors`. It allows you to specify failure
conditions for your results as well as retry an error that occurs

To use `retryingOnFailuresAndAllErrors`, you need to pass in a predicate that decides
whether a given result is worth retrying.

The API (modulo some type-inference trickery) looks like this:

```scala
def retryingOnFailuresAndAllErrors[M[_]: Sleep, A, E](policy: RetryPolicy[M],
                                                      wasSuccessful: A => Boolean,
                                                      onFailure: (A, RetryDetails) => M[Unit],
                                                      onError: (E, RetryDetails) => M[Unit])
                                                     (action: => M[A])
                                                     (implicit ME: MonadError[M, E]): M[A]
```

You need to pass in:

* a retry policy
* a predicate that decides whether the operation was successful
* a failure handler, often used for logging
* an error handler, often used for logging
* the operation that you want to wrap with retries

For example, let's make a request to an API to retrieve details for a record, which we will only retry if:
* Any exception occurs
* The record's details are incomplete pending future operations

```scala mdoc:nest
import java.util.concurrent.TimeoutException

val httpClient = util.FlakyHttpClient()
val flakyRequest: IO[String] = IO(httpClient.getRecordDetails("foo"))

val io = retryingOnFailuresAndAllErrors(
  wasSuccessful = (_: String) != "pending",
  policy = RetryPolicies.limitRetries[IO](5),
  onFailure = retry.noop[IO, String],
  onError = retry.noop[IO, Throwable]
)(flakyRequest)

io.unsafeRunSync()
```

## Syntactic sugar

Cats-retry includes some syntactic sugar in order to reduce boilerplate.

Instead of calling the combinators and passing in your action, you can call them
as extension methods.

```scala mdoc:nest:silent
import retry.syntax.all._

// To retry until you get a value you like
IO(loadedDie.roll()).retryingOnFailures(
  policy = RetryPolicies.limitRetries[IO](2),
  wasSuccessful = (_: Int) == 6,
  onFailure = retry.noop[IO, Int]
)

val httpClient = util.FlakyHttpClient()

// To retry only on errors that are worth retrying
IO(httpClient.getCatGif()).retryingOnSomeErrors(
  isWorthRetrying = isIOException,
  policy = RetryPolicies.limitRetries[IO](2),
  onError = retry.noop[IO, Throwable]
)

// To retry on all errors
IO(httpClient.getCatGif()).retryingOnAllErrors(
  policy = RetryPolicies.limitRetries[IO](2),
  onError = retry.noop[IO, Throwable]
)

// To retry only on errors and results that are worth retrying
IO(httpClient.getRecordDetails("foo")).retryingOnFailuresAndSomeErrors(
  wasSuccessful = (_: String) != "pending",
  isWorthRetrying = isTimeoutException,
  policy = RetryPolicies.limitRetries[IO](2),
  onFailure = retry.noop[IO, String],
  onError = retry.noop[IO, Throwable]
)

// To retry all errors and results that are worth retrying
IO(httpClient.getRecordDetails("foo")).retryingOnFailuresAndAllErrors(
  wasSuccessful = (_: String) != "pending",
  policy = RetryPolicies.limitRetries[IO](2),
  onFailure = retry.noop[IO, String],
  onError = retry.noop[IO, Throwable]
)
```<|MERGE_RESOLUTION|>--- conflicted
+++ resolved
@@ -8,9 +8,6 @@
 The library offers a few slightly different ways to wrap your operations with
 retries.
 
-<<<<<<< HEAD
-## `retryingOnFailures`
-=======
 ## Cheat sheet
 
 | Combinator | Context bound | Handles |
@@ -24,7 +21,6 @@
 More information on each combinator is provided below.
 
 ## `retryingM`
->>>>>>> 723a8e31
 
 To use `retryingOnFailures`, you pass in a predicate that decides whether you are happy
 with the result or you want to retry.  It is useful when you are working in an
@@ -34,17 +30,10 @@
 The API (modulo some type-inference trickery) looks like this:
 
 ```scala
-<<<<<<< HEAD
-def retryingOnFailures[M[_]: Monad, A](policy: RetryPolicy[M],
-                              wasSuccessful: A => Boolean,
-                              onFailure: (A, RetryDetails) => M[Unit])
-                             (action: => M[A]): M[A]
-=======
 def retryingM[M[_]: Monad: Sleep, A](policy: RetryPolicy[M],
                                      wasSuccessful: A => Boolean,
                                      onFailure: (A, RetryDetails) => M[Unit])
                                     (action: => M[A]): M[A]
->>>>>>> 723a8e31
 ```
 
 You need to pass in:
