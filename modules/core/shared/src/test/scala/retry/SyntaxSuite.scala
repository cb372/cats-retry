package retry

<<<<<<< HEAD
import cats.{Id, MonadError}
import munit.FunSuite
import retry.syntax.*
import cats.instances.either.*
=======
import retry.syntax.all.*
>>>>>>> 08fd08fe

import scala.concurrent.duration.*
import munit.CatsEffectSuite
import cats.effect.IO
import cats.effect.kernel.Ref

class SyntaxSuite extends CatsEffectSuite:

  private case class State(
      attempts: Int = 0,
      errors: Vector[String] = Vector.empty,
      delays: Vector[FiniteDuration] = Vector.empty,
      gaveUp: Boolean = false
  )

  private class Fixture(stateRef: Ref[IO, State]):
    def incrementAttempts(): IO[Unit] =
      stateRef.update(state => state.copy(attempts = state.attempts + 1))

    def onError(error: String, details: RetryDetails): IO[Unit] =
      stateRef.update { state =>
        details match
          case RetryDetails.WillDelayAndRetry(delay, _, _) =>
            state.copy(
              errors = state.errors :+ error,
              delays = state.delays :+ delay
            )
          case RetryDetails.GivingUp(_, _) =>
            state.copy(
              errors = state.errors :+ error,
              gaveUp = true
            )
      }

    def getState: IO[State]  = stateRef.get
    def getAttempts: IO[Int] = getState.map(_.attempts)

  private val mkFixture: IO[Fixture] = Ref.of[IO, State](State()).map(new Fixture(_))

  test("retryingOnFailures - retry until the action succeeds") {

    val policy: RetryPolicy[IO]                 = RetryPolicies.constantDelay[IO](1.second)
    def wasSuccessful(res: String): IO[Boolean] = IO.pure(res.toInt > 3)

    def action(fixture: Fixture): IO[String] =
      fixture.incrementAttempts() >> fixture.getState.map(_.attempts.toString)

    for
      fixture     <- mkFixture
      finalResult <- action(fixture).retryingOnFailures(wasSuccessful, policy, fixture.onError)
      state       <- fixture.getState
    yield
      assertEquals(finalResult, "4")
      assertEquals(state.attempts, 4)
      assertEquals(state.errors.toList, List("1", "2", "3"))
      assertEquals(state.delays.toList, List(1.second, 1.second, 1.second))
      assertEquals(state.gaveUp, false)
  }

  test("retryingOnFailures - retry until the policy chooses to give up") {

    val policy: RetryPolicy[IO]                 = RetryPolicies.limitRetries[IO](2)
    def wasSuccessful(res: String): IO[Boolean] = IO.pure(res.toInt > 3)

    def action(fixture: Fixture): IO[String] =
      fixture.incrementAttempts() >> fixture.getState.map(_.attempts.toString)

    for
      fixture     <- mkFixture
      finalResult <- action(fixture).retryingOnFailures(wasSuccessful, policy, fixture.onError)
      state       <- fixture.getState
    yield
      assertEquals(finalResult, "3")
      assertEquals(state.attempts, 3)
      assertEquals(state.errors.toList, List("1", "2", "3"))
      assertEquals(state.delays.toList, List(Duration.Zero, Duration.Zero))
      assertEquals(state.gaveUp, true)

  }

<<<<<<< HEAD
  fixture.test("retryingOnSomeErrors - retry until the action succeeds") { context =>
    import context.*
    given Sleep[StringOr] = _ => Right(())

    given MonadError[StringOr, String] = cats.instances.either.catsStdInstancesForEither[String]

    val policy: RetryPolicy[StringOr] =
      RetryPolicies.constantDelay[StringOr](1.second)
=======
  test("retryingOnSomeErrors - retry until the action succeeds") {

    val policy: RetryPolicy[IO] = RetryPolicies.constantDelay[IO](1.second)
>>>>>>> 08fd08fe

    def action(fixture: Fixture): IO[String] =
      fixture.incrementAttempts() >>
        fixture.getAttempts.flatMap { attempts =>
          if attempts < 3 then IO.raiseError(new RuntimeException("one more time"))
          else IO.pure("yay")
        }

    for
      fixture <- mkFixture
      result <- action(fixture).retryingOnSomeErrors(
        e => IO.pure(e.getMessage == "one more time"),
        policy,
        (err, rd) => fixture.onError(err.getMessage, rd)
      )
      state <- fixture.getState
    yield
      assertEquals(result, "yay")
      assertEquals(state.attempts, 3)
      assertEquals(state.errors.toList, List("one more time", "one more time"))
      assertEquals(state.gaveUp, false)
  }

  test("retryingOnSomeErrors - retry only if the error is worth retrying") {

    val policy: RetryPolicy[IO] = RetryPolicies.constantDelay[IO](1.second)

    def action(fixture: Fixture): IO[String] =
      fixture.incrementAttempts() >>
        fixture.getAttempts.flatMap { attempts =>
          if attempts < 3 then IO.raiseError[String](new RuntimeException("one more time"))
          else IO.raiseError[String](new RuntimeException("nope"))
        }

    for
      fixture <- mkFixture
      result <- action(fixture)
        .retryingOnSomeErrors(
          e => IO.pure(e.getMessage == "one more time"),
          policy,
          (err, rd) => fixture.onError(err.getMessage, rd)
        )
        .recover { case e => e.getMessage }
      state <- fixture.getState
    yield
      assertEquals(result, "nope")
      assertEquals(state.attempts, 3)
      assertEquals(state.errors.toList, List("one more time", "one more time"))
      assertEquals(
        state.gaveUp,
        false // false because onError is only called when the error is worth retrying
      )
  }

  test("retryingOnSomeErrors - retry until the policy chooses to give up") {

    val policy: RetryPolicy[IO] = RetryPolicies.limitRetries[IO](2)

    def action(fixture: Fixture): IO[String] =
      fixture.incrementAttempts() >>
        IO.raiseError[String](new RuntimeException("one more time"))

    for
      fixture <- mkFixture
      result <- action(fixture)
        .retryingOnSomeErrors(
          e => IO.pure(e.getMessage == "one more time"),
          policy,
          (err, rd) => fixture.onError(err.getMessage, rd)
        )
        .recover { case e => e.getMessage }
      state <- fixture.getState
    yield
      assertEquals(result, "one more time")
      assertEquals(state.attempts, 3)
      assertEquals(state.errors.toList, List("one more time", "one more time", "one more time"))
      assertEquals(state.gaveUp, true)
  }

  test("retryingOnAllErrors - retry until the action succeeds") {
    val policy: RetryPolicy[IO] = RetryPolicies.constantDelay[IO](1.second)

    def action(fixture: Fixture): IO[String] =
      fixture.incrementAttempts() >>
        fixture.getAttempts.flatMap { attempts =>
          if attempts < 3 then IO.raiseError(new RuntimeException("one more time"))
          else IO.pure("yay")
        }

    for
      fixture <- mkFixture
      result <- action(fixture).retryingOnAllErrors(
        policy,
        (err, rd) => fixture.onError(err.getMessage, rd)
      )
      state <- fixture.getState
    yield
      assertEquals(result, "yay")
      assertEquals(state.attempts, 3)
      assertEquals(state.errors.toList, List("one more time", "one more time"))
      assertEquals(state.gaveUp, false)
  }

  test("retryingOnAllErrors - retry until the policy chooses to give up") {
    val policy: RetryPolicy[IO] = RetryPolicies.limitRetries[IO](2)

    def action(fixture: Fixture): IO[String] =
      fixture.incrementAttempts() >>
        IO.raiseError[String](new RuntimeException("one more time"))

    for
      fixture <- mkFixture
      result <- action(fixture)
        .retryingOnAllErrors(
          policy,
          (err, rd) => fixture.onError(err.getMessage, rd)
        )
        .recover { case e => e.getMessage }
      state <- fixture.getState
    yield
      assertEquals(result, "one more time")
      assertEquals(state.attempts, 3)
      assertEquals(state.errors.toList, List("one more time", "one more time", "one more time"))
      assertEquals(state.gaveUp, true)
  }
end SyntaxSuite<|MERGE_RESOLUTION|>--- conflicted
+++ resolved
@@ -1,13 +1,6 @@
 package retry
 
-<<<<<<< HEAD
-import cats.{Id, MonadError}
-import munit.FunSuite
-import retry.syntax.*
-import cats.instances.either.*
-=======
 import retry.syntax.all.*
->>>>>>> 08fd08fe
 
 import scala.concurrent.duration.*
 import munit.CatsEffectSuite
@@ -88,20 +81,9 @@
 
   }
 
-<<<<<<< HEAD
-  fixture.test("retryingOnSomeErrors - retry until the action succeeds") { context =>
-    import context.*
-    given Sleep[StringOr] = _ => Right(())
-
-    given MonadError[StringOr, String] = cats.instances.either.catsStdInstancesForEither[String]
-
-    val policy: RetryPolicy[StringOr] =
-      RetryPolicies.constantDelay[StringOr](1.second)
-=======
   test("retryingOnSomeErrors - retry until the action succeeds") {
 
     val policy: RetryPolicy[IO] = RetryPolicies.constantDelay[IO](1.second)
->>>>>>> 08fd08fe
 
     def action(fixture: Fixture): IO[String] =
       fixture.incrementAttempts() >>
