package retry

<<<<<<< HEAD
import retry.syntax.*
=======
import retry.syntax.all.*
>>>>>>> 7b14ac3d

import scala.concurrent.duration.*
import munit.CatsEffectSuite
import cats.effect.IO
import cats.effect.kernel.Ref

class SyntaxSuite extends CatsEffectSuite:

  private case class State(
      attempts: Int = 0,
      errors: Vector[String] = Vector.empty,
      delays: Vector[FiniteDuration] = Vector.empty,
      gaveUp: Boolean = false
  )

  private class Fixture(stateRef: Ref[IO, State]):
    def incrementAttempts(): IO[Unit] =
      stateRef.update(state => state.copy(attempts = state.attempts + 1))

    def onError(error: String, details: RetryDetails): IO[Unit] =
      stateRef.update { state =>
        details match
          case RetryDetails.WillDelayAndRetry(delay, _, _) =>
            state.copy(
              errors = state.errors :+ error,
              delays = state.delays :+ delay
            )
          case RetryDetails.GivingUp(_, _) =>
            state.copy(
              errors = state.errors :+ error,
              gaveUp = true
            )
      }

    def getState: IO[State]  = stateRef.get
    def getAttempts: IO[Int] = getState.map(_.attempts)

  private val mkFixture: IO[Fixture] = Ref.of[IO, State](State()).map(new Fixture(_))

<<<<<<< HEAD
  test("retryingOnFailures - retry until the action succeeds") {

=======
  private val oneMoreTimeException      = new RuntimeException("one more time")
  private val notWorthRetryingException = new RuntimeException("nope")

  test("retryingOnFailures - retry until the action succeeds") {
>>>>>>> 7b14ac3d
    val policy: RetryPolicy[IO]                 = RetryPolicies.constantDelay[IO](1.milli)
    def wasSuccessful(res: String): IO[Boolean] = IO.pure(res.toInt > 3)

    def action(fixture: Fixture): IO[String] =
      fixture.incrementAttempts() >> fixture.getState.map(_.attempts.toString)

    for
      fixture     <- mkFixture
      finalResult <- action(fixture).retryingOnFailures(wasSuccessful, policy, fixture.onError)
      state       <- fixture.getState
    yield
      assertEquals(finalResult, "4")
      assertEquals(state.attempts, 4)
      assertEquals(state.errors.toList, List("1", "2", "3"))
      assertEquals(state.delays.toList, List(1.milli, 1.milli, 1.milli))
      assertEquals(state.gaveUp, false)
  }

  test("retryingOnFailures - retry until the policy chooses to give up") {
<<<<<<< HEAD

    val policy: RetryPolicy[IO]                 = RetryPolicies.limitRetries[IO](2)
    def wasSuccessful(res: String): IO[Boolean] = IO.pure(res.toInt > 3)

    def action(fixture: Fixture): IO[String] =
      fixture.incrementAttempts() >> fixture.getState.map(_.attempts.toString)

    for
      fixture     <- mkFixture
      finalResult <- action(fixture).retryingOnFailures(wasSuccessful, policy, fixture.onError)
      state       <- fixture.getState
    yield
      assertEquals(finalResult, "3")
      assertEquals(state.attempts, 3)
      assertEquals(state.errors.toList, List("1", "2", "3"))
      assertEquals(state.delays.toList, List(Duration.Zero, Duration.Zero))
      assertEquals(state.gaveUp, true)

  }

  test("retryingOnSomeErrors - retry until the action succeeds") {

    val policy: RetryPolicy[IO] = RetryPolicies.constantDelay[IO](1.milli)

    def action(fixture: Fixture): IO[String] =
      fixture.incrementAttempts() >>
        fixture.getAttempts.flatMap { attempts =>
          if attempts < 3 then IO.raiseError(new RuntimeException("one more time"))
          else IO.pure("yay")
        }

=======
    val policy: RetryPolicy[IO]                 = RetryPolicies.limitRetries[IO](2)
    def wasSuccessful(res: String): IO[Boolean] = IO.pure(res.toInt > 3)

    def action(fixture: Fixture): IO[String] =
      fixture.incrementAttempts() >> fixture.getState.map(_.attempts.toString)

    for
      fixture     <- mkFixture
      finalResult <- action(fixture).retryingOnFailures(wasSuccessful, policy, fixture.onError)
      state       <- fixture.getState
    yield
      assertEquals(finalResult, "3")
      assertEquals(state.attempts, 3)
      assertEquals(state.errors.toList, List("1", "2", "3"))
      assertEquals(state.delays.toList, List(Duration.Zero, Duration.Zero))
      assertEquals(state.gaveUp, true)

  }

  test("retryingOnSomeErrors - retry until the action succeeds") {
    val policy: RetryPolicy[IO] = RetryPolicies.constantDelay[IO](1.milli)

    def action(fixture: Fixture): IO[String] =
      fixture.incrementAttempts() >>
        fixture.getAttempts.flatMap { attempts =>
          if attempts < 3 then IO.raiseError(oneMoreTimeException)
          else IO.pure("yay")
        }

>>>>>>> 7b14ac3d
    for
      fixture <- mkFixture
      result <- action(fixture).retryingOnSomeErrors(
        e => IO.pure(e.getMessage == "one more time"),
        policy,
        (err, rd) => fixture.onError(err.getMessage, rd)
      )
      state <- fixture.getState
    yield
      assertEquals(result, "yay")
      assertEquals(state.attempts, 3)
      assertEquals(state.errors.toList, List("one more time", "one more time"))
      assertEquals(state.gaveUp, false)
  }

  test("retryingOnSomeErrors - retry only if the error is worth retrying") {
<<<<<<< HEAD

=======
>>>>>>> 7b14ac3d
    val policy: RetryPolicy[IO] = RetryPolicies.constantDelay[IO](1.milli)

    def action(fixture: Fixture): IO[String] =
      fixture.incrementAttempts() >>
        fixture.getAttempts.flatMap { attempts =>
<<<<<<< HEAD
          if attempts < 3 then IO.raiseError[String](new RuntimeException("one more time"))
          else IO.raiseError[String](new RuntimeException("nope"))
=======
          if attempts < 3 then IO.raiseError[String](oneMoreTimeException)
          else IO.raiseError[String](notWorthRetryingException)
>>>>>>> 7b14ac3d
        }

    for
      fixture <- mkFixture
      result <- action(fixture)
        .retryingOnSomeErrors(
          e => IO.pure(e.getMessage == "one more time"),
          policy,
          (err, rd) => fixture.onError(err.getMessage, rd)
        )
<<<<<<< HEAD
        .recover { case e => e.getMessage }
      state <- fixture.getState
    yield
      assertEquals(result, "nope")
=======
        .attempt
      state <- fixture.getState
    yield
      assertEquals(result, Left(notWorthRetryingException))
>>>>>>> 7b14ac3d
      assertEquals(state.attempts, 3)
      assertEquals(state.errors.toList, List("one more time", "one more time"))
      assertEquals(
        state.gaveUp,
        false // false because onError is only called when the error is worth retrying
      )
  }

  test("retryingOnSomeErrors - retry until the policy chooses to give up") {
<<<<<<< HEAD

=======
>>>>>>> 7b14ac3d
    val policy: RetryPolicy[IO] = RetryPolicies.limitRetries[IO](2)

    def action(fixture: Fixture): IO[String] =
      fixture.incrementAttempts() >>
<<<<<<< HEAD
        IO.raiseError[String](new RuntimeException("one more time"))
=======
        IO.raiseError[String](oneMoreTimeException)
>>>>>>> 7b14ac3d

    for
      fixture <- mkFixture
      result <- action(fixture)
        .retryingOnSomeErrors(
          e => IO.pure(e.getMessage == "one more time"),
          policy,
          (err, rd) => fixture.onError(err.getMessage, rd)
        )
<<<<<<< HEAD
        .recover { case e => e.getMessage }
      state <- fixture.getState
    yield
      assertEquals(result, "one more time")
=======
        .attempt
      state <- fixture.getState
    yield
      assertEquals(result, Left(oneMoreTimeException))
>>>>>>> 7b14ac3d
      assertEquals(state.attempts, 3)
      assertEquals(state.errors.toList, List("one more time", "one more time", "one more time"))
      assertEquals(state.gaveUp, true)
  }

  test("retryingOnAllErrors - retry until the action succeeds") {
    val policy: RetryPolicy[IO] = RetryPolicies.constantDelay[IO](1.milli)

    def action(fixture: Fixture): IO[String] =
      fixture.incrementAttempts() >>
        fixture.getAttempts.flatMap { attempts =>
<<<<<<< HEAD
          if attempts < 3 then IO.raiseError(new RuntimeException("one more time"))
=======
          if attempts < 3 then IO.raiseError(oneMoreTimeException)
>>>>>>> 7b14ac3d
          else IO.pure("yay")
        }

    for
      fixture <- mkFixture
      result <- action(fixture).retryingOnAllErrors(
        policy,
        (err, rd) => fixture.onError(err.getMessage, rd)
      )
      state <- fixture.getState
    yield
      assertEquals(result, "yay")
      assertEquals(state.attempts, 3)
      assertEquals(state.errors.toList, List("one more time", "one more time"))
      assertEquals(state.gaveUp, false)
  }

  test("retryingOnAllErrors - retry until the policy chooses to give up") {
    val policy: RetryPolicy[IO] = RetryPolicies.limitRetries[IO](2)

    def action(fixture: Fixture): IO[String] =
      fixture.incrementAttempts() >>
<<<<<<< HEAD
        IO.raiseError[String](new RuntimeException("one more time"))
=======
        IO.raiseError[String](oneMoreTimeException)
>>>>>>> 7b14ac3d

    for
      fixture <- mkFixture
      result <- action(fixture)
        .retryingOnAllErrors(
          policy,
          (err, rd) => fixture.onError(err.getMessage, rd)
        )
<<<<<<< HEAD
        .recover { case e => e.getMessage }
      state <- fixture.getState
    yield
      assertEquals(result, "one more time")
=======
        .attempt
      state <- fixture.getState
    yield
      assertEquals(result, Left(oneMoreTimeException))
>>>>>>> 7b14ac3d
      assertEquals(state.attempts, 3)
      assertEquals(state.errors.toList, List("one more time", "one more time", "one more time"))
      assertEquals(state.gaveUp, true)
  }
end SyntaxSuite<|MERGE_RESOLUTION|>--- conflicted
+++ resolved
@@ -1,10 +1,6 @@
 package retry
 
-<<<<<<< HEAD
-import retry.syntax.*
-=======
 import retry.syntax.all.*
->>>>>>> 7b14ac3d
 
 import scala.concurrent.duration.*
 import munit.CatsEffectSuite
@@ -44,15 +40,10 @@
 
   private val mkFixture: IO[Fixture] = Ref.of[IO, State](State()).map(new Fixture(_))
 
-<<<<<<< HEAD
-  test("retryingOnFailures - retry until the action succeeds") {
-
-=======
   private val oneMoreTimeException      = new RuntimeException("one more time")
   private val notWorthRetryingException = new RuntimeException("nope")
 
   test("retryingOnFailures - retry until the action succeeds") {
->>>>>>> 7b14ac3d
     val policy: RetryPolicy[IO]                 = RetryPolicies.constantDelay[IO](1.milli)
     def wasSuccessful(res: String): IO[Boolean] = IO.pure(res.toInt > 3)
 
@@ -72,39 +63,6 @@
   }
 
   test("retryingOnFailures - retry until the policy chooses to give up") {
-<<<<<<< HEAD
-
-    val policy: RetryPolicy[IO]                 = RetryPolicies.limitRetries[IO](2)
-    def wasSuccessful(res: String): IO[Boolean] = IO.pure(res.toInt > 3)
-
-    def action(fixture: Fixture): IO[String] =
-      fixture.incrementAttempts() >> fixture.getState.map(_.attempts.toString)
-
-    for
-      fixture     <- mkFixture
-      finalResult <- action(fixture).retryingOnFailures(wasSuccessful, policy, fixture.onError)
-      state       <- fixture.getState
-    yield
-      assertEquals(finalResult, "3")
-      assertEquals(state.attempts, 3)
-      assertEquals(state.errors.toList, List("1", "2", "3"))
-      assertEquals(state.delays.toList, List(Duration.Zero, Duration.Zero))
-      assertEquals(state.gaveUp, true)
-
-  }
-
-  test("retryingOnSomeErrors - retry until the action succeeds") {
-
-    val policy: RetryPolicy[IO] = RetryPolicies.constantDelay[IO](1.milli)
-
-    def action(fixture: Fixture): IO[String] =
-      fixture.incrementAttempts() >>
-        fixture.getAttempts.flatMap { attempts =>
-          if attempts < 3 then IO.raiseError(new RuntimeException("one more time"))
-          else IO.pure("yay")
-        }
-
-=======
     val policy: RetryPolicy[IO]                 = RetryPolicies.limitRetries[IO](2)
     def wasSuccessful(res: String): IO[Boolean] = IO.pure(res.toInt > 3)
 
@@ -134,7 +92,6 @@
           else IO.pure("yay")
         }
 
->>>>>>> 7b14ac3d
     for
       fixture <- mkFixture
       result <- action(fixture).retryingOnSomeErrors(
@@ -151,22 +108,13 @@
   }
 
   test("retryingOnSomeErrors - retry only if the error is worth retrying") {
-<<<<<<< HEAD
-
-=======
->>>>>>> 7b14ac3d
     val policy: RetryPolicy[IO] = RetryPolicies.constantDelay[IO](1.milli)
 
     def action(fixture: Fixture): IO[String] =
       fixture.incrementAttempts() >>
         fixture.getAttempts.flatMap { attempts =>
-<<<<<<< HEAD
-          if attempts < 3 then IO.raiseError[String](new RuntimeException("one more time"))
-          else IO.raiseError[String](new RuntimeException("nope"))
-=======
           if attempts < 3 then IO.raiseError[String](oneMoreTimeException)
           else IO.raiseError[String](notWorthRetryingException)
->>>>>>> 7b14ac3d
         }
 
     for
@@ -177,17 +125,10 @@
           policy,
           (err, rd) => fixture.onError(err.getMessage, rd)
         )
-<<<<<<< HEAD
-        .recover { case e => e.getMessage }
-      state <- fixture.getState
-    yield
-      assertEquals(result, "nope")
-=======
         .attempt
       state <- fixture.getState
     yield
       assertEquals(result, Left(notWorthRetryingException))
->>>>>>> 7b14ac3d
       assertEquals(state.attempts, 3)
       assertEquals(state.errors.toList, List("one more time", "one more time"))
       assertEquals(
@@ -197,19 +138,11 @@
   }
 
   test("retryingOnSomeErrors - retry until the policy chooses to give up") {
-<<<<<<< HEAD
-
-=======
->>>>>>> 7b14ac3d
     val policy: RetryPolicy[IO] = RetryPolicies.limitRetries[IO](2)
 
     def action(fixture: Fixture): IO[String] =
       fixture.incrementAttempts() >>
-<<<<<<< HEAD
-        IO.raiseError[String](new RuntimeException("one more time"))
-=======
         IO.raiseError[String](oneMoreTimeException)
->>>>>>> 7b14ac3d
 
     for
       fixture <- mkFixture
@@ -219,17 +152,10 @@
           policy,
           (err, rd) => fixture.onError(err.getMessage, rd)
         )
-<<<<<<< HEAD
-        .recover { case e => e.getMessage }
-      state <- fixture.getState
-    yield
-      assertEquals(result, "one more time")
-=======
         .attempt
       state <- fixture.getState
     yield
       assertEquals(result, Left(oneMoreTimeException))
->>>>>>> 7b14ac3d
       assertEquals(state.attempts, 3)
       assertEquals(state.errors.toList, List("one more time", "one more time", "one more time"))
       assertEquals(state.gaveUp, true)
@@ -241,11 +167,7 @@
     def action(fixture: Fixture): IO[String] =
       fixture.incrementAttempts() >>
         fixture.getAttempts.flatMap { attempts =>
-<<<<<<< HEAD
-          if attempts < 3 then IO.raiseError(new RuntimeException("one more time"))
-=======
           if attempts < 3 then IO.raiseError(oneMoreTimeException)
->>>>>>> 7b14ac3d
           else IO.pure("yay")
         }
 
@@ -268,11 +190,7 @@
 
     def action(fixture: Fixture): IO[String] =
       fixture.incrementAttempts() >>
-<<<<<<< HEAD
-        IO.raiseError[String](new RuntimeException("one more time"))
-=======
         IO.raiseError[String](oneMoreTimeException)
->>>>>>> 7b14ac3d
 
     for
       fixture <- mkFixture
@@ -281,17 +199,10 @@
           policy,
           (err, rd) => fixture.onError(err.getMessage, rd)
         )
-<<<<<<< HEAD
-        .recover { case e => e.getMessage }
-      state <- fixture.getState
-    yield
-      assertEquals(result, "one more time")
-=======
         .attempt
       state <- fixture.getState
     yield
       assertEquals(result, Left(oneMoreTimeException))
->>>>>>> 7b14ac3d
       assertEquals(state.attempts, 3)
       assertEquals(state.errors.toList, List("one more time", "one more time", "one more time"))
       assertEquals(state.gaveUp, true)
