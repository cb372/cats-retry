package retry

<<<<<<< HEAD
import cats.{Apply, Applicative, Monad, Functor}
=======
import cats.{Apply, Applicative}
>>>>>>> 5056dfa4
import cats.kernel.BoundedSemilattice
import retry.PolicyDecision._

import scala.concurrent.duration.Duration
import scala.concurrent.duration.FiniteDuration
import cats.arrow.FunctionK

case class RetryPolicy[M[_]](
    decideNextRetry: RetryStatus => M[PolicyDecision]) {
  def followedBy(rp: RetryPolicy[M])(implicit M: Apply[M]): RetryPolicy[M] =
    RetryPolicy(status =>
      M.map2(decideNextRetry(status), rp.decideNextRetry(status)) {
        case (GiveUp, pd) => pd
        case (pd, _)      => pd
    })

  /**
    * Combine this schedule with another schedule, giving up when either of the schedules want to give up
    * and choosing the maximum of the two delays when both of the schedules want to delay the next retry.
    * The dual of the `meet` operation.
    */
  def join(rp: RetryPolicy[M])(implicit M: Apply[M]): RetryPolicy[M] =
    RetryPolicy[M](status =>
      M.map2(decideNextRetry(status), rp.decideNextRetry(status)) {
        case (DelayAndRetry(a), DelayAndRetry(b)) => DelayAndRetry(a max b)
        case _                                    => GiveUp
    })

  /**
    * Combine this schedule with another schedule, giving up when both of the schedules want to give up
    * and choosing the minimum of the two delays when both of the schedules want to delay the next retry.
    * The dual of the `join` operation.
    */
  def meet(rp: RetryPolicy[M])(implicit M: Apply[M]): RetryPolicy[M] =
    RetryPolicy[M](status =>
      M.map2(decideNextRetry(status), rp.decideNextRetry(status)) {
        case (DelayAndRetry(a), DelayAndRetry(b)) => DelayAndRetry(a min b)
        case (s @ DelayAndRetry(_), GiveUp)       => s
        case (GiveUp, s @ DelayAndRetry(_))       => s
        case _                                    => GiveUp
    })

  def mapDelay(f: FiniteDuration => FiniteDuration)(
      implicit M: Functor[M]): RetryPolicy[M] =
    RetryPolicy(status =>
      M.map(decideNextRetry(status)) {
        case GiveUp           => GiveUp
        case DelayAndRetry(d) => DelayAndRetry(f(d))
    })

  def flatMapDelay(f: FiniteDuration => M[FiniteDuration])(
      implicit M: Monad[M]): RetryPolicy[M] =
    RetryPolicy(status =>
      M.flatMap(decideNextRetry(status)) {
        case GiveUp           => M.pure(GiveUp)
        case DelayAndRetry(d) => M.map(f(d))(DelayAndRetry(_))
    })

  def mapK[N[_]](nt: FunctionK[M, N]): RetryPolicy[N] =
    RetryPolicy(status => nt(decideNextRetry(status)))

}

object RetryPolicy {

  def lift[M[_]](
      f: RetryStatus => PolicyDecision
  )(
      implicit
      M: Applicative[M]
  ): RetryPolicy[M] =
    RetryPolicy[M](decideNextRetry = retryStatus => M.pure(f(retryStatus)))

  implicit def boundedSemilatticeForRetryPolicy[M[_]](
      implicit M: Applicative[M]
  ): BoundedSemilattice[RetryPolicy[M]] =
    new BoundedSemilattice[RetryPolicy[M]] {

      override def empty: RetryPolicy[M] =
        RetryPolicies.constantDelay[M](Duration.Zero)

      override def combine(
          x: RetryPolicy[M],
          y: RetryPolicy[M]
      ): RetryPolicy[M] = x.join(y)
    }

}<|MERGE_RESOLUTION|>--- conflicted
+++ resolved
@@ -1,10 +1,7 @@
 package retry
 
-<<<<<<< HEAD
+
 import cats.{Apply, Applicative, Monad, Functor}
-=======
-import cats.{Apply, Applicative}
->>>>>>> 5056dfa4
 import cats.kernel.BoundedSemilattice
 import retry.PolicyDecision._
 
