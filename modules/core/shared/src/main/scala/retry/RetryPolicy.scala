package retry

import cats.{Apply, Applicative}
import cats.kernel.BoundedSemilattice
import retry.PolicyDecision._

import scala.concurrent.duration.Duration
import cats.Apply

case class RetryPolicy[M[_]](
    decideNextRetry: RetryStatus => M[PolicyDecision]) {
<<<<<<< HEAD
  def followedBy(rp: RetryPolicy[M])(implicit M: Apply[M]): RetryPolicy[M] =
    RetryPolicy(status =>
      M.map2(decideNextRetry(status), rp.decideNextRetry(status)) {
        case (GiveUp, pd) => pd
        case (pd, _)      => pd
=======

  /**
    * Combine this schedule with another schedule, giving up when either of the schedules want to give up
    * and choosing the maximum of the two delays when both of the schedules want to delay the next retry.
    * The dual of the `meet` operation.
    */
  def join(rp: RetryPolicy[M])(implicit M: Apply[M]): RetryPolicy[M] =
    RetryPolicy[M](status =>
      M.map2(decideNextRetry(status), rp.decideNextRetry(status)) {
        case (DelayAndRetry(a), DelayAndRetry(b)) => DelayAndRetry(a max b)
        case _                                    => GiveUp
    })

  /**
    * Combine this schedule with another schedule, giving up when both of the schedules want to give up
    * and choosing the minimum of the two delays when both of the schedules want to delay the next retry.
    * The dual of the `join` operation.
    */
  def meet(rp: RetryPolicy[M])(implicit M: Apply[M]): RetryPolicy[M] =
    RetryPolicy[M](status =>
      M.map2(decideNextRetry(status), rp.decideNextRetry(status)) {
        case (DelayAndRetry(a), DelayAndRetry(b)) => DelayAndRetry(a min b)
        case (s @ DelayAndRetry(_), GiveUp)       => s
        case (GiveUp, s @ DelayAndRetry(_))       => s
        case _                                    => GiveUp
>>>>>>> 099745f1
    })
}

object RetryPolicy {

  def alwaysGiveUp[M[_]: Applicative]: RetryPolicy[M] =
    RetryPolicy(Function.const(Applicative[M].pure(GiveUp)))

  def lift[M[_]](
      f: RetryStatus => PolicyDecision
  )(
      implicit
      M: Applicative[M]
  ): RetryPolicy[M] =
    RetryPolicy[M](decideNextRetry = retryStatus => M.pure(f(retryStatus)))

  implicit def boundedSemilatticeForRetryPolicy[M[_]](
      implicit M: Applicative[M]
  ): BoundedSemilattice[RetryPolicy[M]] =
    new BoundedSemilattice[RetryPolicy[M]] {

      override def empty: RetryPolicy[M] =
        RetryPolicies.constantDelay[M](Duration.Zero)

      override def combine(
          x: RetryPolicy[M],
          y: RetryPolicy[M]
      ): RetryPolicy[M] = x.join(y)
    }

}<|MERGE_RESOLUTION|>--- conflicted
+++ resolved
@@ -9,13 +9,11 @@
 
 case class RetryPolicy[M[_]](
     decideNextRetry: RetryStatus => M[PolicyDecision]) {
-<<<<<<< HEAD
   def followedBy(rp: RetryPolicy[M])(implicit M: Apply[M]): RetryPolicy[M] =
     RetryPolicy(status =>
       M.map2(decideNextRetry(status), rp.decideNextRetry(status)) {
         case (GiveUp, pd) => pd
         case (pd, _)      => pd
-=======
 
   /**
     * Combine this schedule with another schedule, giving up when either of the schedules want to give up
@@ -41,7 +39,6 @@
         case (s @ DelayAndRetry(_), GiveUp)       => s
         case (GiveUp, s @ DelayAndRetry(_))       => s
         case _                                    => GiveUp
->>>>>>> 099745f1
     })
 }
 
