--- conflicted
+++ resolved
@@ -1,4 +1,4 @@
-import cats.{Applicative, Functor, Monad}
+import cats.{Applicative, Functor}
 import cats.effect.Temporal
 import cats.syntax.apply.*
 import cats.syntax.functor.*
@@ -35,73 +35,39 @@
     ): ResultHandler[F, Res, A] =
       (res: Res, retryDetails: RetryDetails) => log(res, retryDetails).as(HandlerDecision.Continue)
 
-<<<<<<< HEAD
     /** Pass this to [[retryOnAllErrors]] if you don't need to do any logging */
-    def noop[M[_]: Applicative, A]: (A, RetryDetails) => M[Unit] =
-      (_, _) => Applicative[M].unit
-=======
-  def noop[F[_]: Monad, A]: (A, RetryDetails) => F[Unit] =
-    (_, _) => Monad[F].pure(())
->>>>>>> 3c74d81e
+    def noop[F[_]: Applicative, A]: (A, RetryDetails) => F[Unit] =
+      (_, _) => Applicative[F].unit
 
   /*
    * Partially applied classes
    */
 
   private[retry] class RetryingOnFailuresPartiallyApplied[A]:
-<<<<<<< HEAD
-    def apply[M[_]](
-        policy: RetryPolicy[M],
-        resultHandler: ResultHandler[M, A, A]
-=======
     def apply[F[_]](
         policy: RetryPolicy[F],
-        wasSuccessful: A => F[Boolean],
-        onFailure: (A, RetryDetails) => F[Unit]
->>>>>>> 3c74d81e
+        resultHandler: ResultHandler[F, A, A]
     )(
         action: => F[A]
     )(using
-<<<<<<< HEAD
-        T: Temporal[M]
-    ): M[A] = T.tailRecM((action, RetryStatus.NoRetriesYet)) { (currentAction, status) =>
+        T: Temporal[F]
+    ): F[A] = T.tailRecM((action, RetryStatus.NoRetriesYet)) { (currentAction, status) =>
       currentAction.flatMap { actionResult =>
         retryingOnFailuresImpl(policy, resultHandler, status, currentAction, actionResult)
       }
     }
 
   private[retry] class RetryingOnErrorsPartiallyApplied[A]:
-    def apply[M[_]](
-        policy: RetryPolicy[M],
-        errorHandler: ResultHandler[M, Throwable, A]
-=======
-        T: Temporal[F]
-    ): F[A] = T.tailRecM(RetryStatus.NoRetriesYet) { status =>
-      action.flatMap { a =>
-        retryingOnFailuresImpl(policy, wasSuccessful, onFailure, status, a)
-      }
-    }
-
-  private[retry] class RetryingOnSomeErrorsPartiallyApplied[A]:
     def apply[F[_]](
         policy: RetryPolicy[F],
-        isWorthRetrying: Throwable => F[Boolean],
-        onError: (Throwable, RetryDetails) => F[Unit]
->>>>>>> 3c74d81e
+        errorHandler: ResultHandler[F, Throwable, A]
     )(
         action: => F[A]
     )(using
-<<<<<<< HEAD
-        T: Temporal[M]
-    ): M[A] = T.tailRecM((action, RetryStatus.NoRetriesYet)) { (currentAction, status) =>
+        T: Temporal[F]
+    ): F[A] = T.tailRecM((action, RetryStatus.NoRetriesYet)) { (currentAction, status) =>
       T.attempt(currentAction).flatMap { attempt =>
         retryingOnErrorsImpl(
-=======
-        T: Temporal[F]
-    ): F[A] = T.tailRecM(RetryStatus.NoRetriesYet) { status =>
-      T.attempt(action).flatMap { attempt =>
-        retryingOnSomeErrorsImpl(
->>>>>>> 3c74d81e
           policy,
           errorHandler,
           status,
@@ -111,56 +77,24 @@
       }
     }
 
-<<<<<<< HEAD
   private[retry] class RetryingOnFailuresAndErrorsPartiallyApplied[A]:
-    def apply[M[_]](
-        policy: RetryPolicy[M],
-        resultOrErrorHandler: ResultHandler[M, Either[Throwable, A], A]
-=======
-  private[retry] class RetryingOnAllErrorsPartiallyApplied[A]:
     def apply[F[_]](
         policy: RetryPolicy[F],
-        onError: (Throwable, RetryDetails) => F[Unit]
->>>>>>> 3c74d81e
-    )(
-        action: => F[A]
-    )(using
-<<<<<<< HEAD
-        T: Temporal[M]
-    ): M[A] =
-      val valueHandler: ResultHandler[M, A, A] =
-        (a: A, rd: RetryDetails) => resultOrErrorHandler(Right(a), rd)
-      val errorHandler: ResultHandler[M, Throwable, A] =
-        (e: Throwable, rd: RetryDetails) => resultOrErrorHandler(Left(e), rd)
-
-      T.tailRecM((action, RetryStatus.NoRetriesYet)) { (currentAction, status) =>
-        T.attempt(currentAction).flatMap {
-          case Right(actionResult) =>
-            retryingOnFailuresImpl(policy, valueHandler, status, currentAction, actionResult)
-=======
-        T: Temporal[F]
-    ): F[A] =
-      retryingOnSomeErrors[A].apply[F](policy, _ => T.pure(true), onError)(
-        action
-      )
-
-  private[retry] class RetryingOnFailuresAndSomeErrorsPartiallyApplied[A]:
-    def apply[F[_]](
-        policy: RetryPolicy[F],
-        wasSuccessful: A => F[Boolean],
-        isWorthRetrying: Throwable => F[Boolean],
-        onFailure: (A, RetryDetails) => F[Unit],
-        onError: (Throwable, RetryDetails) => F[Unit]
+        resultOrErrorHandler: ResultHandler[F, Either[Throwable, A], A]
     )(
         action: => F[A]
     )(using
         T: Temporal[F]
     ): F[A] =
-      T.tailRecM(RetryStatus.NoRetriesYet) { status =>
-        T.attempt(action).flatMap {
-          case Right(a) =>
-            retryingOnFailuresImpl(policy, wasSuccessful, onFailure, status, a)
->>>>>>> 3c74d81e
+      val valueHandler: ResultHandler[F, A, A] =
+        (a: A, rd: RetryDetails) => resultOrErrorHandler(Right(a), rd)
+      val errorHandler: ResultHandler[F, Throwable, A] =
+        (e: Throwable, rd: RetryDetails) => resultOrErrorHandler(Left(e), rd)
+
+      T.tailRecM((action, RetryStatus.NoRetriesYet)) { (currentAction, status) =>
+        T.attempt(currentAction).flatMap {
+          case Right(actionResult) =>
+            retryingOnFailuresImpl(policy, valueHandler, status, currentAction, actionResult)
           case attempt =>
             retryingOnErrorsImpl(
               policy,
@@ -172,66 +106,25 @@
         }
       }
 
-<<<<<<< HEAD
-=======
-  private[retry] class RetryingOnFailuresAndAllErrorsPartiallyApplied[A]:
-    def apply[F[_]](
-        policy: RetryPolicy[F],
-        wasSuccessful: A => F[Boolean],
-        onFailure: (A, RetryDetails) => F[Unit],
-        onError: (Throwable, RetryDetails) => F[Unit]
-    )(
-        action: => F[A]
-    )(using
-        T: Temporal[F]
-    ): F[A] =
-      retryingOnFailuresAndSomeErrors[A]
-        .apply[F](
-          policy,
-          wasSuccessful,
-          _ => T.pure(true),
-          onFailure,
-          onError
-        )(
-          action
-        )
-
->>>>>>> 3c74d81e
   /*
    * Implementation
    */
 
-<<<<<<< HEAD
-  private def retryingOnFailuresImpl[M[_], A](
-      policy: RetryPolicy[M],
-      resultHandler: ResultHandler[M, A, A],
-=======
   private def retryingOnFailuresImpl[F[_], A](
       policy: RetryPolicy[F],
-      wasSuccessful: A => F[Boolean],
-      onFailure: (A, RetryDetails) => F[Unit],
->>>>>>> 3c74d81e
+      resultHandler: ResultHandler[F, A, A],
       status: RetryStatus,
-      currentAction: M[A],
+      currentAction: F[A],
       actionResult: A
   )(using
-<<<<<<< HEAD
-      T: Temporal[M]
-  ): M[Either[(M[A], RetryStatus), A]] =
+      T: Temporal[F]
+  ): F[Either[(F[A], RetryStatus), A]] =
 
     def applyNextStep(
         nextStep: NextStep,
-        nextAction: M[A]
-    ): M[Either[(M[A], RetryStatus), A]] =
+        nextAction: F[A]
+    ): F[Either[(F[A], RetryStatus), A]] =
       nextStep match
-=======
-      T: Temporal[F]
-  ): F[Either[RetryStatus, A]] =
-    def onFalse: F[Either[RetryStatus, A]] = for
-      nextStep <- applyPolicy(policy, status)
-      _        <- onFailure(a, buildRetryDetails(status, nextStep))
-      result <- nextStep match
->>>>>>> 3c74d81e
         case NextStep.RetryAfterDelay(delay, updatedStatus) =>
           T.sleep(delay) *>
             T.pure(Left(nextAction, updatedStatus)) // continue recursion
@@ -239,9 +132,9 @@
           T.pure(Right(actionResult)) // stop the recursion
 
     def applyHandlerDecision(
-        handlerDecision: HandlerDecision[M[A]],
+        handlerDecision: HandlerDecision[F[A]],
         nextStep: NextStep
-    ): M[Either[(M[A], RetryStatus), A]] =
+    ): F[Either[(F[A], RetryStatus), A]] =
       handlerDecision match
         case HandlerDecision.Stop =>
           // Success, stop the recursion and return the action's result
@@ -263,34 +156,21 @@
     yield result
   end retryingOnFailuresImpl
 
-<<<<<<< HEAD
-  private def retryingOnErrorsImpl[M[_], A](
-      policy: RetryPolicy[M],
-      errorHandler: ResultHandler[M, Throwable, A],
-=======
-    wasSuccessful(a).ifM(
-      T.pure(Right(a)), // stop the recursion
-      onFalse
-    )
-
-  private def retryingOnSomeErrorsImpl[F[_], A](
+  private def retryingOnErrorsImpl[F[_], A](
       policy: RetryPolicy[F],
-      isWorthRetrying: Throwable => F[Boolean],
-      onError: (Throwable, RetryDetails) => F[Unit],
->>>>>>> 3c74d81e
+      errorHandler: ResultHandler[F, Throwable, A],
       status: RetryStatus,
-      currentAction: M[A],
+      currentAction: F[A],
       attempt: Either[Throwable, A]
   )(using
-<<<<<<< HEAD
-      T: Temporal[M]
-  ): M[Either[(M[A], RetryStatus), A]] =
+      T: Temporal[F]
+  ): F[Either[(F[A], RetryStatus), A]] =
 
     def applyNextStep(
         error: Throwable,
         nextStep: NextStep,
-        nextAction: M[A]
-    ): M[Either[(M[A], RetryStatus), A]] =
+        nextAction: F[A]
+    ): F[Either[(F[A], RetryStatus), A]] =
       nextStep match
         case NextStep.RetryAfterDelay(delay, updatedStatus) =>
           T.sleep(delay) *>
@@ -300,9 +180,9 @@
 
     def applyHandlerDecision(
         error: Throwable,
-        handlerDecision: HandlerDecision[M[A]],
+        handlerDecision: HandlerDecision[F[A]],
         nextStep: NextStep
-    ): M[Either[(M[A], RetryStatus), A]] =
+    ): F[Either[(F[A], RetryStatus), A]] =
       handlerDecision match
         case HandlerDecision.Stop =>
           // Error is not worth retrying. Stop the recursion and raise the error.
@@ -318,12 +198,6 @@
 
     attempt match
       case Left(error) =>
-=======
-      T: Temporal[F]
-  ): F[Either[RetryStatus, A]] = attempt match
-    case Left(error) =>
-      isWorthRetrying(error).ifM(
->>>>>>> 3c74d81e
         for
           nextStep <- applyPolicy(policy, status)
           retryDetails = buildRetryDetails(status, nextStep)
@@ -334,7 +208,7 @@
         T.pure(Right(success)) // stop the recursion
   end retryingOnErrorsImpl
 
-  private[retry] def applyPolicy[F[_]: Monad](
+  private[retry] def applyPolicy[F[_]: Functor](
       policy: RetryPolicy[F],
       retryStatus: RetryStatus
   ): F[NextStep] =
