import cats.{Monad, MonadError}
import cats.syntax.apply._
import cats.syntax.functor._
import cats.syntax.flatMap._

import scala.concurrent.duration.FiniteDuration

package object retry {
  @deprecated("Use retryingOnFailures instead", "")
  def retryingM[A]          = new RetryingOnFailuresPartiallyApplied[A]
  def retryingOnFailures[A] = new RetryingOnFailuresPartiallyApplied[A]

<<<<<<< HEAD
  private[retry] class RetryingOnFailuresPartiallyApplied[A] {
=======
  private def retryingMImpl[M[_], A](
      policy: RetryPolicy[M],
      wasSuccessful: A => Boolean,
      onFailure: (A, RetryDetails) => M[Unit],
      status: RetryStatus,
      a: A
  )(
      implicit
      M: Monad[M],
      S: Sleep[M]
  ): M[Either[RetryStatus, A]] =
    if (wasSuccessful(a)) {
      M.pure(Right(a)) // stop the recursion
    } else {
      for {
        nextStep <- applyPolicy(policy, status)
        _        <- onFailure(a, buildRetryDetails(status, nextStep))
        result <- nextStep match {
          case NextStep.RetryAfterDelay(delay, updatedStatus) =>
            S.sleep(delay) *>
              M.pure(Left(updatedStatus)) // continue recursion
          case NextStep.GiveUp =>
            M.pure(Right(a)) // stop the recursion
        }
      } yield result
    }

  private[retry] class RetryingPartiallyApplied[A] {
>>>>>>> 723a8e31
    def apply[M[_]](
        policy: RetryPolicy[M],
        wasSuccessful: A => Boolean,
        onFailure: (A, RetryDetails) => M[Unit]
    )(
        action: => M[A]
    )(
        implicit
        M: Monad[M],
        S: Sleep[M]
    ): M[A] = M.tailRecM(RetryStatus.NoRetriesYet) { status =>
      action.flatMap { a =>
        retryingMImpl(policy, wasSuccessful, onFailure, status, a)
      }
    }
  }

  def retryingOnSomeErrors[A] = new RetryingOnSomeErrorsPartiallyApplied[A]

  private def retryingOnSomeErrorsImpl[M[_], A, E](
      policy: RetryPolicy[M],
      isWorthRetrying: E => Boolean,
      onError: (E, RetryDetails) => M[Unit],
      status: RetryStatus,
      attempt: Either[E, A]
  )(
      implicit
      ME: MonadError[M, E],
      S: Sleep[M]
  ): M[Either[RetryStatus, A]] = attempt match {
    case Left(error) if isWorthRetrying(error) =>
      for {
        nextStep <- applyPolicy(policy, status)
        _        <- onError(error, buildRetryDetails(status, nextStep))
        result <- nextStep match {
          case NextStep.RetryAfterDelay(delay, updatedStatus) =>
            S.sleep(delay) *>
              ME.pure(Left(updatedStatus)) // continue recursion
          case NextStep.GiveUp =>
            ME.raiseError[A](error).map(Right(_)) // stop the recursion
        }
      } yield result
    case Left(error) =>
      ME.raiseError[A](error).map(Right(_)) // stop the recursion
    case Right(success) =>
      ME.pure(Right(success)) // stop the recursion
  }

  private[retry] class RetryingOnSomeErrorsPartiallyApplied[A] {
    def apply[M[_], E](
        policy: RetryPolicy[M],
        isWorthRetrying: E => Boolean,
        onError: (E, RetryDetails) => M[Unit]
    )(
        action: => M[A]
    )(
        implicit
        ME: MonadError[M, E],
        S: Sleep[M]
    ): M[A] = ME.tailRecM(RetryStatus.NoRetriesYet) { status =>
      ME.attempt(action).flatMap { attempt =>
        retryingOnSomeErrorsImpl(
          policy,
          isWorthRetrying,
          onError,
          status,
          attempt
        )
      }
    }
  }

  def retryingOnAllErrors[A] = new RetryingOnAllErrorsPartiallyApplied[A]

  private[retry] class RetryingOnAllErrorsPartiallyApplied[A] {
    def apply[M[_], E](
        policy: RetryPolicy[M],
        onError: (E, RetryDetails) => M[Unit]
    )(
        action: => M[A]
    )(
        implicit
        ME: MonadError[M, E],
        S: Sleep[M]
    ): M[A] =
      retryingOnSomeErrors[A].apply[M, E](policy, _ => true, onError)(action)
  }

  def retryingOnFailuresAndSomeErrors[A] =
    new RetryingOnFailuresAndSomeErrorsPartiallyApplied[A]

  private[retry] class RetryingOnFailuresAndSomeErrorsPartiallyApplied[A] {
    def apply[M[_], E](
        policy: RetryPolicy[M],
        wasSuccessful: A => Boolean,
        isWorthRetrying: E => Boolean,
        onFailure: (A, RetryDetails) => M[Unit],
        onError: (E, RetryDetails) => M[Unit]
    )(
        action: => M[A]
    )(
        implicit
        ME: MonadError[M, E],
        S: Sleep[M]
    ): M[A] = {

      ME.tailRecM(RetryStatus.NoRetriesYet) { status =>
        ME.attempt(action).flatMap {
          case Right(a) =>
            retryingMImpl(policy, wasSuccessful, onFailure, status, a)
          case attempt =>
            retryingOnSomeErrorsImpl(
              policy,
              isWorthRetrying,
              onError,
              status,
              attempt
            )
        }
      }
    }
  }

  def retryingOnFailuresAndAllErrors[A] =
    new RetryingOnFailuresAndAllErrorsPartiallyApplied[A]

  private[retry] class RetryingOnFailuresAndAllErrorsPartiallyApplied[A] {
    def apply[M[_], E](
        policy: RetryPolicy[M],
        wasSuccessful: A => Boolean,
        onFailure: (A, RetryDetails) => M[Unit],
        onError: (E, RetryDetails) => M[Unit]
    )(
        action: => M[A]
    )(
        implicit
        ME: MonadError[M, E],
        S: Sleep[M]
    ): M[A] =
      retryingOnFailuresAndSomeErrors[A]
        .apply[M, E](policy, wasSuccessful, _ => true, onFailure, onError)(
          action
        )
  }

  def noop[M[_]: Monad, A]: (A, RetryDetails) => M[Unit] =
    (_, _) => Monad[M].pure(())

  private[retry] def applyPolicy[M[_]: Monad](
      policy: RetryPolicy[M],
      retryStatus: RetryStatus
  ): M[NextStep] =
    policy.decideNextRetry(retryStatus).map {
      case PolicyDecision.DelayAndRetry(delay) =>
        NextStep.RetryAfterDelay(delay, retryStatus.addRetry(delay))
      case PolicyDecision.GiveUp =>
        NextStep.GiveUp
    }

  private[retry] def buildRetryDetails(
      currentStatus: RetryStatus,
      nextStep: NextStep
  ): RetryDetails =
    nextStep match {
      case NextStep.RetryAfterDelay(delay, _) =>
        RetryDetails.WillDelayAndRetry(
          delay,
          currentStatus.retriesSoFar,
          currentStatus.cumulativeDelay
        )
      case NextStep.GiveUp =>
        RetryDetails.GivingUp(
          currentStatus.retriesSoFar,
          currentStatus.cumulativeDelay
        )
    }

  private[retry] sealed trait NextStep

  private[retry] object NextStep {
    case object GiveUp extends NextStep

    final case class RetryAfterDelay(
        delay: FiniteDuration,
        updatedStatus: RetryStatus
    ) extends NextStep
  }
}<|MERGE_RESOLUTION|>--- conflicted
+++ resolved
@@ -10,9 +10,6 @@
   def retryingM[A]          = new RetryingOnFailuresPartiallyApplied[A]
   def retryingOnFailures[A] = new RetryingOnFailuresPartiallyApplied[A]
 
-<<<<<<< HEAD
-  private[retry] class RetryingOnFailuresPartiallyApplied[A] {
-=======
   private def retryingMImpl[M[_], A](
       policy: RetryPolicy[M],
       wasSuccessful: A => Boolean,
@@ -41,7 +38,6 @@
     }
 
   private[retry] class RetryingPartiallyApplied[A] {
->>>>>>> 723a8e31
     def apply[M[_]](
         policy: RetryPolicy[M],
         wasSuccessful: A => Boolean,
