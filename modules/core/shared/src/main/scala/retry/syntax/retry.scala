package retry.syntax

<<<<<<< HEAD
import cats.{Monad, MonadError}
import retry.{ResultHandler, RetryPolicy, Sleep}
=======
import retry.{RetryDetails, RetryPolicy}
import cats.effect.Temporal
>>>>>>> 7b14ac3d

trait RetrySyntax:
  implicit final def retrySyntaxBase[M[_], A](
      action: => M[A]
  ): RetryingOps[M, A] =
    new RetryingOps[M, A](action)

  implicit final def retrySyntaxError[M[_], A](
      action: => M[A]
  ): RetryingErrorOps[M, A] =
    new RetryingErrorOps[M, A](action)

final class RetryingOps[M[_], A](action: => M[A]):
<<<<<<< HEAD
=======

>>>>>>> 7b14ac3d
  def retryingOnFailures[E](
      policy: RetryPolicy[M],
<<<<<<< HEAD
      resultHandler: ResultHandler[M, A, A]
  )(using
      M: Monad[M],
      S: Sleep[M]
  ): M[A] =
=======
      onFailure: (A, RetryDetails) => M[Unit]
  )(using T: Temporal[M]): M[A] =
>>>>>>> 7b14ac3d
    retry.retryingOnFailures(
      policy = policy,
      resultHandler = resultHandler
    )(action)

<<<<<<< HEAD
final class RetryingErrorOps[M[_], A, E](action: => M[A])(using
    M: MonadError[M, E]
):

  def retryingOnErrors(
      policy: RetryPolicy[M],
      errorHandler: ResultHandler[M, E, A]
  )(using S: Sleep[M]): M[A] =
    retry.retryingOnErrors(
=======
final class RetryingErrorOps[M[_], A](action: => M[A]):
  def retryingOnAllErrors(
      policy: RetryPolicy[M],
      onError: (Throwable, RetryDetails) => M[Unit]
  )(using T: Temporal[M]): M[A] =
    retry.retryingOnAllErrors(
      policy = policy,
      onError = onError
    )(action)

  def retryingOnSomeErrors(
      isWorthRetrying: Throwable => M[Boolean],
      policy: RetryPolicy[M],
      onError: (Throwable, RetryDetails) => M[Unit]
  )(using T: Temporal[M]): M[A] =
    retry.retryingOnSomeErrors(
>>>>>>> 7b14ac3d
      policy = policy,
      errorHandler = errorHandler
    )(action)

  def retryingOnFailuresAndErrors(
      policy: RetryPolicy[M],
<<<<<<< HEAD
      resultOrErrorHandler: ResultHandler[M, Either[E, A], A]
  )(using S: Sleep[M]): M[A] =
    retry.retryingOnFailuresAndErrors(
      policy = policy,
      resultOrErrorHandler = resultOrErrorHandler
    )(action)
=======
      onFailure: (A, RetryDetails) => M[Unit],
      onError: (Throwable, RetryDetails) => M[Unit]
  )(using T: Temporal[M]): M[A] =
    retry.retryingOnFailuresAndAllErrors(
      policy = policy,
      wasSuccessful = wasSuccessful,
      onFailure = onFailure,
      onError = onError
    )(action)

  def retryingOnFailuresAndSomeErrors(
      wasSuccessful: A => M[Boolean],
      isWorthRetrying: Throwable => M[Boolean],
      policy: RetryPolicy[M],
      onFailure: (A, RetryDetails) => M[Unit],
      onError: (Throwable, RetryDetails) => M[Unit]
  )(using T: Temporal[M]): M[A] =
    retry.retryingOnFailuresAndSomeErrors(
      policy = policy,
      wasSuccessful = wasSuccessful,
      isWorthRetrying = isWorthRetrying,
      onFailure = onFailure,
      onError = onError
    )(action)
end RetryingErrorOps
>>>>>>> 7b14ac3d
<|MERGE_RESOLUTION|>--- conflicted
+++ resolved
@@ -1,12 +1,7 @@
 package retry.syntax
 
-<<<<<<< HEAD
-import cats.{Monad, MonadError}
-import retry.{ResultHandler, RetryPolicy, Sleep}
-=======
-import retry.{RetryDetails, RetryPolicy}
 import cats.effect.Temporal
->>>>>>> 7b14ac3d
+import retry.{ResultHandler, RetryPolicy}
 
 trait RetrySyntax:
   implicit final def retrySyntaxBase[M[_], A](
@@ -20,92 +15,30 @@
     new RetryingErrorOps[M, A](action)
 
 final class RetryingOps[M[_], A](action: => M[A]):
-<<<<<<< HEAD
-=======
-
->>>>>>> 7b14ac3d
-  def retryingOnFailures[E](
+  def retryingOnFailures(
       policy: RetryPolicy[M],
-<<<<<<< HEAD
       resultHandler: ResultHandler[M, A, A]
-  )(using
-      M: Monad[M],
-      S: Sleep[M]
-  ): M[A] =
-=======
-      onFailure: (A, RetryDetails) => M[Unit]
   )(using T: Temporal[M]): M[A] =
->>>>>>> 7b14ac3d
     retry.retryingOnFailures(
       policy = policy,
       resultHandler = resultHandler
     )(action)
 
-<<<<<<< HEAD
-final class RetryingErrorOps[M[_], A, E](action: => M[A])(using
-    M: MonadError[M, E]
-):
-
+final class RetryingErrorOps[M[_], A](action: => M[A]):
   def retryingOnErrors(
       policy: RetryPolicy[M],
-      errorHandler: ResultHandler[M, E, A]
-  )(using S: Sleep[M]): M[A] =
+      errorHandler: ResultHandler[M, Throwable, A]
+  )(using T: Temporal[M]): M[A] =
     retry.retryingOnErrors(
-=======
-final class RetryingErrorOps[M[_], A](action: => M[A]):
-  def retryingOnAllErrors(
-      policy: RetryPolicy[M],
-      onError: (Throwable, RetryDetails) => M[Unit]
-  )(using T: Temporal[M]): M[A] =
-    retry.retryingOnAllErrors(
-      policy = policy,
-      onError = onError
-    )(action)
-
-  def retryingOnSomeErrors(
-      isWorthRetrying: Throwable => M[Boolean],
-      policy: RetryPolicy[M],
-      onError: (Throwable, RetryDetails) => M[Unit]
-  )(using T: Temporal[M]): M[A] =
-    retry.retryingOnSomeErrors(
->>>>>>> 7b14ac3d
       policy = policy,
       errorHandler = errorHandler
     )(action)
 
   def retryingOnFailuresAndErrors(
       policy: RetryPolicy[M],
-<<<<<<< HEAD
-      resultOrErrorHandler: ResultHandler[M, Either[E, A], A]
-  )(using S: Sleep[M]): M[A] =
+      resultOrErrorHandler: ResultHandler[M, Either[Throwable, A], A]
+  )(using T: Temporal[M]): M[A] =
     retry.retryingOnFailuresAndErrors(
       policy = policy,
       resultOrErrorHandler = resultOrErrorHandler
-    )(action)
-=======
-      onFailure: (A, RetryDetails) => M[Unit],
-      onError: (Throwable, RetryDetails) => M[Unit]
-  )(using T: Temporal[M]): M[A] =
-    retry.retryingOnFailuresAndAllErrors(
-      policy = policy,
-      wasSuccessful = wasSuccessful,
-      onFailure = onFailure,
-      onError = onError
-    )(action)
-
-  def retryingOnFailuresAndSomeErrors(
-      wasSuccessful: A => M[Boolean],
-      isWorthRetrying: Throwable => M[Boolean],
-      policy: RetryPolicy[M],
-      onFailure: (A, RetryDetails) => M[Unit],
-      onError: (Throwable, RetryDetails) => M[Unit]
-  )(using T: Temporal[M]): M[A] =
-    retry.retryingOnFailuresAndSomeErrors(
-      policy = policy,
-      wasSuccessful = wasSuccessful,
-      isWorthRetrying = isWorthRetrying,
-      onFailure = onFailure,
-      onError = onError
-    )(action)
-end RetryingErrorOps
->>>>>>> 7b14ac3d
+    )(action)