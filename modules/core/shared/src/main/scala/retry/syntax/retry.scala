package retry.syntax

import retry.{RetryDetails, RetryPolicy}
import cats.effect.Temporal

trait RetrySyntax:
  // TODO how to translate these to methods to scala3?
  implicit final def retrySyntaxBase[M[_], A](
      action: => M[A]
  ): RetryingOps[M, A] =
    new RetryingOps[M, A](action)

  implicit final def retrySyntaxError[M[_], A](
      action: => M[A]
<<<<<<< HEAD
  ): RetryingErrorOps[M, A] =
    new RetryingErrorOps[M, A](action)
}

final class RetryingOps[M[_], A](action: => M[A]) {
=======
  )(using M: MonadError[M, E]): RetryingErrorOps[M, A, E] =
    new RetryingErrorOps[M, A, E](action)

final class RetryingOps[M[_], A](action: => M[A]):
  @deprecated("Use retryingOnFailures instead", "2.1.0")
  def retryingM[E](
      wasSuccessful: A => M[Boolean],
      policy: RetryPolicy[M],
      onFailure: (A, RetryDetails) => M[Unit]
  )(using
      M: Monad[M],
      S: Sleep[M]
  ): M[A] = retryingOnFailures(wasSuccessful, policy, onFailure)
>>>>>>> 20f49f15

  def retryingOnFailures[E](
      wasSuccessful: A => M[Boolean],
      policy: RetryPolicy[M],
      onFailure: (A, RetryDetails) => M[Unit]
<<<<<<< HEAD
  )(implicit T: Temporal[M]): M[A] =
=======
  )(using
      M: Monad[M],
      S: Sleep[M]
  ): M[A] =
>>>>>>> 20f49f15
    retry.retryingOnFailures(
      policy = policy,
      wasSuccessful = wasSuccessful,
      onFailure = onFailure
    )(action)

<<<<<<< HEAD
final class RetryingErrorOps[M[_], A](action: => M[A]) {
  def retryingOnAllErrors(
      policy: RetryPolicy[M],
      onError: (Throwable, RetryDetails) => M[Unit]
  )(implicit T: Temporal[M]): M[A] =
=======
final class RetryingErrorOps[M[_], A, E](action: => M[A])(using
    M: MonadError[M, E]
):
  def retryingOnAllErrors(
      policy: RetryPolicy[M],
      onError: (E, RetryDetails) => M[Unit]
  )(using S: Sleep[M]): M[A] =
>>>>>>> 20f49f15
    retry.retryingOnAllErrors(
      policy = policy,
      onError = onError
    )(action)

  def retryingOnSomeErrors(
      isWorthRetrying: Throwable => M[Boolean],
      policy: RetryPolicy[M],
<<<<<<< HEAD
      onError: (Throwable, RetryDetails) => M[Unit]
  )(implicit T: Temporal[M]): M[A] =
=======
      onError: (E, RetryDetails) => M[Unit]
  )(using S: Sleep[M]): M[A] =
>>>>>>> 20f49f15
    retry.retryingOnSomeErrors(
      policy = policy,
      isWorthRetrying = isWorthRetrying,
      onError = onError
    )(action)

  def retryingOnFailuresAndAllErrors(
      wasSuccessful: A => M[Boolean],
      policy: RetryPolicy[M],
      onFailure: (A, RetryDetails) => M[Unit],
<<<<<<< HEAD
      onError: (Throwable, RetryDetails) => M[Unit]
  )(implicit T: Temporal[M]): M[A] =
=======
      onError: (E, RetryDetails) => M[Unit]
  )(using S: Sleep[M]): M[A] =
>>>>>>> 20f49f15
    retry.retryingOnFailuresAndAllErrors(
      policy = policy,
      wasSuccessful = wasSuccessful,
      onFailure = onFailure,
      onError = onError
    )(action)

  def retryingOnFailuresAndSomeErrors(
      wasSuccessful: A => M[Boolean],
      isWorthRetrying: Throwable => M[Boolean],
      policy: RetryPolicy[M],
      onFailure: (A, RetryDetails) => M[Unit],
<<<<<<< HEAD
      onError: (Throwable, RetryDetails) => M[Unit]
  )(implicit T: Temporal[M]): M[A] =
=======
      onError: (E, RetryDetails) => M[Unit]
  )(using S: Sleep[M]): M[A] =
>>>>>>> 20f49f15
    retry.retryingOnFailuresAndSomeErrors(
      policy = policy,
      wasSuccessful = wasSuccessful,
      isWorthRetrying = isWorthRetrying,
      onFailure = onFailure,
      onError = onError
    )(action)
end RetryingErrorOps<|MERGE_RESOLUTION|>--- conflicted
+++ resolved
@@ -3,8 +3,7 @@
 import retry.{RetryDetails, RetryPolicy}
 import cats.effect.Temporal
 
-trait RetrySyntax:
-  // TODO how to translate these to methods to scala3?
+trait RetrySyntax {
   implicit final def retrySyntaxBase[M[_], A](
       action: => M[A]
   ): RetryingOps[M, A] =
@@ -12,61 +11,29 @@
 
   implicit final def retrySyntaxError[M[_], A](
       action: => M[A]
-<<<<<<< HEAD
   ): RetryingErrorOps[M, A] =
     new RetryingErrorOps[M, A](action)
 }
 
 final class RetryingOps[M[_], A](action: => M[A]) {
-=======
-  )(using M: MonadError[M, E]): RetryingErrorOps[M, A, E] =
-    new RetryingErrorOps[M, A, E](action)
-
-final class RetryingOps[M[_], A](action: => M[A]):
-  @deprecated("Use retryingOnFailures instead", "2.1.0")
-  def retryingM[E](
-      wasSuccessful: A => M[Boolean],
-      policy: RetryPolicy[M],
-      onFailure: (A, RetryDetails) => M[Unit]
-  )(using
-      M: Monad[M],
-      S: Sleep[M]
-  ): M[A] = retryingOnFailures(wasSuccessful, policy, onFailure)
->>>>>>> 20f49f15
 
   def retryingOnFailures[E](
       wasSuccessful: A => M[Boolean],
       policy: RetryPolicy[M],
       onFailure: (A, RetryDetails) => M[Unit]
-<<<<<<< HEAD
-  )(implicit T: Temporal[M]): M[A] =
-=======
-  )(using
-      M: Monad[M],
-      S: Sleep[M]
-  ): M[A] =
->>>>>>> 20f49f15
+  )(using T: Temporal[M]): M[A] =
     retry.retryingOnFailures(
       policy = policy,
       wasSuccessful = wasSuccessful,
       onFailure = onFailure
     )(action)
+}
 
-<<<<<<< HEAD
 final class RetryingErrorOps[M[_], A](action: => M[A]) {
   def retryingOnAllErrors(
       policy: RetryPolicy[M],
       onError: (Throwable, RetryDetails) => M[Unit]
-  )(implicit T: Temporal[M]): M[A] =
-=======
-final class RetryingErrorOps[M[_], A, E](action: => M[A])(using
-    M: MonadError[M, E]
-):
-  def retryingOnAllErrors(
-      policy: RetryPolicy[M],
-      onError: (E, RetryDetails) => M[Unit]
-  )(using S: Sleep[M]): M[A] =
->>>>>>> 20f49f15
+  )(using T: Temporal[M]): M[A] =
     retry.retryingOnAllErrors(
       policy = policy,
       onError = onError
@@ -75,13 +42,8 @@
   def retryingOnSomeErrors(
       isWorthRetrying: Throwable => M[Boolean],
       policy: RetryPolicy[M],
-<<<<<<< HEAD
       onError: (Throwable, RetryDetails) => M[Unit]
-  )(implicit T: Temporal[M]): M[A] =
-=======
-      onError: (E, RetryDetails) => M[Unit]
-  )(using S: Sleep[M]): M[A] =
->>>>>>> 20f49f15
+  )(using T: Temporal[M]): M[A] =
     retry.retryingOnSomeErrors(
       policy = policy,
       isWorthRetrying = isWorthRetrying,
@@ -92,13 +54,8 @@
       wasSuccessful: A => M[Boolean],
       policy: RetryPolicy[M],
       onFailure: (A, RetryDetails) => M[Unit],
-<<<<<<< HEAD
       onError: (Throwable, RetryDetails) => M[Unit]
-  )(implicit T: Temporal[M]): M[A] =
-=======
-      onError: (E, RetryDetails) => M[Unit]
-  )(using S: Sleep[M]): M[A] =
->>>>>>> 20f49f15
+  )(using T: Temporal[M]): M[A] =
     retry.retryingOnFailuresAndAllErrors(
       policy = policy,
       wasSuccessful = wasSuccessful,
@@ -111,13 +68,8 @@
       isWorthRetrying: Throwable => M[Boolean],
       policy: RetryPolicy[M],
       onFailure: (A, RetryDetails) => M[Unit],
-<<<<<<< HEAD
       onError: (Throwable, RetryDetails) => M[Unit]
-  )(implicit T: Temporal[M]): M[A] =
-=======
-      onError: (E, RetryDetails) => M[Unit]
-  )(using S: Sleep[M]): M[A] =
->>>>>>> 20f49f15
+  )(using T: Temporal[M]): M[A] =
     retry.retryingOnFailuresAndSomeErrors(
       policy = policy,
       wasSuccessful = wasSuccessful,
@@ -125,4 +77,4 @@
       onFailure = onFailure,
       onError = onError
     )(action)
-end RetryingErrorOps+}