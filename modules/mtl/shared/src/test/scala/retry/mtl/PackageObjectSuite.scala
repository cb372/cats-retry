--- conflicted
+++ resolved
@@ -15,10 +15,6 @@
 
   private case class State(
       attempts: Int = 0,
-<<<<<<< HEAD
-      errors: Vector[String] = Vector.empty,
-=======
->>>>>>> 7b14ac3d
       appErrors: Vector[AppError] = Vector.empty,
       delays: Vector[FiniteDuration] = Vector.empty,
       gaveUp: Boolean = false
@@ -27,26 +23,6 @@
   private class Fixture(stateRef: Ref[IO, State]):
     def incrementAttempts(): IO[Unit] =
       stateRef.update(state => state.copy(attempts = state.attempts + 1))
-<<<<<<< HEAD
-
-    def onError(error: Throwable, details: RetryDetails): Effect[Unit] =
-      EitherT.liftF {
-        stateRef.update { state =>
-          details match
-            case RetryDetails.WillDelayAndRetry(delay, _, _) =>
-              state.copy(
-                errors = state.errors :+ error.getMessage,
-                delays = state.delays :+ delay
-              )
-            case RetryDetails.GivingUp(_, _) =>
-              state.copy(
-                errors = state.errors :+ error.getMessage,
-                gaveUp = true
-              )
-        }
-      }
-=======
->>>>>>> 7b14ac3d
 
     def onMtlError(
         error: AppError,
@@ -69,10 +45,6 @@
 
     def getState: IO[State]  = stateRef.get
     def getAttempts: IO[Int] = getState.map(_.attempts)
-<<<<<<< HEAD
-  end Fixture
-=======
->>>>>>> 7b14ac3d
 
   private val mkFixture: IO[Fixture] = Ref.of[IO, State](State()).map(new Fixture(_))
 
