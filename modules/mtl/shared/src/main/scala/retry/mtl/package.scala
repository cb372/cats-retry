--- conflicted
+++ resolved
@@ -20,23 +20,15 @@
 
   private[retry] class RetryingOnErrorsPartiallyApplied[A]:
 
-<<<<<<< HEAD
-    def apply[M[_], E](
-        policy: RetryPolicy[M],
-        errorHandler: ResultHandler[M, E, A]
-=======
     def apply[F[_], E](
         policy: RetryPolicy[F],
-        isWorthRetrying: E => F[Boolean],
-        onError: (E, RetryDetails) => F[Unit]
->>>>>>> 3c74d81e
+        errorHandler: ResultHandler[F, E, A]
     )(
         action: => F[A]
     )(using
-<<<<<<< HEAD
-        AH: Handle[M, E],
-        T: Temporal[M]
-    ): M[A] =
+        AH: Handle[F, E],
+        T: Temporal[F]
+    ): F[A] =
       T.tailRecM((action, RetryStatus.NoRetriesYet)) { (currentAction, status) =>
         AH.attempt(currentAction).flatMap { attempt =>
           retryingOnErrorsImpl(
@@ -46,55 +38,29 @@
             currentAction,
             attempt
           )
-=======
-        AH: Handle[F, E],
-        T: Temporal[F]
-    ): F[A] =
-      T.tailRecM(RetryStatus.NoRetriesYet) { status =>
-        AH.attempt(action).flatMap {
-          case Left(error) =>
-            def stopRecursion: F[Either[RetryStatus, A]] =
-              AH.raise[E, A](error).map(Right(_))
-            def runRetry: F[Either[RetryStatus, A]] =
-              for
-                nextStep <- applyPolicy(policy, status)
-                _        <- onError(error, buildRetryDetails(status, nextStep))
-                result <- nextStep match
-                  case NextStep.RetryAfterDelay(delay, updatedStatus) =>
-                    T.sleep(delay) *>
-                      T.pure(Left(updatedStatus)) // continue recursion
-                  case NextStep.GiveUp =>
-                    AH.raise[E, A](error).map(Right(_)) // stop the recursion
-              yield result
-
-            isWorthRetrying(error).ifM(runRetry, stopRecursion)
-          case Right(success) =>
-            T.pure(Right(success)) // stop the recursion
->>>>>>> 3c74d81e
         }
       }
 
-<<<<<<< HEAD
   /*
    * Implementation
    */
 
-  private def retryingOnErrorsImpl[M[_], A, E](
-      policy: RetryPolicy[M],
-      errorHandler: ResultHandler[M, E, A],
+  private def retryingOnErrorsImpl[F[_], A, E](
+      policy: RetryPolicy[F],
+      errorHandler: ResultHandler[F, E, A],
       status: RetryStatus,
-      currentAction: M[A],
+      currentAction: F[A],
       attempt: Either[E, A]
   )(using
-      AH: Handle[M, E],
-      T: Temporal[M]
-  ): M[Either[(M[A], RetryStatus), A]] =
+      AH: Handle[F, E],
+      T: Temporal[F]
+  ): F[Either[(F[A], RetryStatus), A]] =
 
     def applyNextStep(
         error: E,
         nextStep: NextStep,
-        nextAction: M[A]
-    ): M[Either[(M[A], RetryStatus), A]] =
+        nextAction: F[A]
+    ): F[Either[(F[A], RetryStatus), A]] =
       nextStep match
         case NextStep.RetryAfterDelay(delay, updatedStatus) =>
           T.sleep(delay) *>
@@ -104,11 +70,11 @@
 
     def applyHandlerDecision(
         error: E,
-        handlerDecision: HandlerDecision[M[A]],
+        handlerDecision: HandlerDecision[F[A]],
         nextStep: NextStep
-    ): M[Either[(M[A], RetryStatus), A]] =
+    ): F[Either[(F[A], RetryStatus), A]] =
       handlerDecision match
-        case HandlerDecision.Done =>
+        case HandlerDecision.Stop =>
           // Error is not worth retrying. Stop the recursion and raise the error.
           AH.raise[E, A](error).map(Right(_))
         case HandlerDecision.Continue =>
@@ -132,21 +98,4 @@
         T.pure(Right(success)) // stop the recursion
   end retryingOnErrorsImpl
 
-=======
-  private[retry] class RetryingOnAllErrorsPartiallyApplied[A]:
-    def apply[F[_], E](
-        policy: RetryPolicy[F],
-        onError: (E, RetryDetails) => F[Unit]
-    )(
-        action: => F[A]
-    )(using
-        AH: Handle[F, E],
-        T: Temporal[F]
-    ): F[A] =
-      mtl
-        .retryingOnSomeErrors[A]
-        .apply[F, E](policy, _ => T.pure(true), onError)(
-          action
-        )
->>>>>>> 3c74d81e
 end mtl