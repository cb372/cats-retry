package retry

import cats.effect.Temporal
import cats.mtl.Handle
import cats.syntax.apply.*
import cats.syntax.flatMap.*
import cats.syntax.functor.*

package object mtl:

  def retryingOnSomeErrors[A] = new RetryingOnSomeErrorsPartiallyApplied[A]

  def retryingOnAllErrors[A] = new RetryingOnAllErrorsPartiallyApplied[A]

  private[retry] class RetryingOnSomeErrorsPartiallyApplied[A]:

    def apply[M[_], E](
        policy: RetryPolicy[M],
        isWorthRetrying: E => M[Boolean],
        onError: (E, RetryDetails) => M[Unit]
    )(
        action: => M[A]
<<<<<<< HEAD
    )(implicit
        AH: Handle[M, E],
        T: Temporal[M]
    ): M[A] = {

      T.tailRecM(RetryStatus.NoRetriesYet) { status =>
=======
    )(using
        M: Monad[M],
        AH: Handle[M, E],
        S: Sleep[M]
    ): M[A] =
      M.tailRecM(RetryStatus.NoRetriesYet) { status =>
>>>>>>> 20f49f15
        AH.attempt(action).flatMap {
          case Left(error) =>
            def stopRecursion: M[Either[RetryStatus, A]] =
              AH.raise[E, A](error).map(Right(_))
            def runRetry: M[Either[RetryStatus, A]] =
              for
                nextStep <- applyPolicy(policy, status)
                _        <- onError(error, buildRetryDetails(status, nextStep))
                result <- nextStep match
                  case NextStep.RetryAfterDelay(delay, updatedStatus) =>
                    T.sleep(delay) *>
                      T.pure(Left(updatedStatus)) // continue recursion
                  case NextStep.GiveUp =>
                    AH.raise[E, A](error).map(Right(_)) // stop the recursion
              yield result

            isWorthRetrying(error).ifM(runRetry, stopRecursion)
          case Right(success) =>
            T.pure(Right(success)) // stop the recursion
        }
      }
  end RetryingOnSomeErrorsPartiallyApplied

  private[retry] class RetryingOnAllErrorsPartiallyApplied[A]:
    def apply[M[_], E](
        policy: RetryPolicy[M],
        onError: (E, RetryDetails) => M[Unit]
    )(
        action: => M[A]
<<<<<<< HEAD
    )(implicit
        AH: Handle[M, E],
        T: Temporal[M]
    ): M[A] = {
=======
    )(using
        M: Monad[M],
        AH: Handle[M, E],
        S: Sleep[M]
    ): M[A] =
>>>>>>> 20f49f15
      mtl
        .retryingOnSomeErrors[A]
        .apply[M, E](policy, _ => T.pure(true), onError)(
          action
        )
end mtl<|MERGE_RESOLUTION|>--- conflicted
+++ resolved
@@ -6,13 +6,13 @@
 import cats.syntax.flatMap.*
 import cats.syntax.functor.*
 
-package object mtl:
+package object mtl {
 
   def retryingOnSomeErrors[A] = new RetryingOnSomeErrorsPartiallyApplied[A]
 
   def retryingOnAllErrors[A] = new RetryingOnAllErrorsPartiallyApplied[A]
 
-  private[retry] class RetryingOnSomeErrorsPartiallyApplied[A]:
+  private[retry] class RetryingOnSomeErrorsPartiallyApplied[A] {
 
     def apply[M[_], E](
         policy: RetryPolicy[M],
@@ -20,65 +20,54 @@
         onError: (E, RetryDetails) => M[Unit]
     )(
         action: => M[A]
-<<<<<<< HEAD
-    )(implicit
+    )(using
         AH: Handle[M, E],
         T: Temporal[M]
     ): M[A] = {
 
       T.tailRecM(RetryStatus.NoRetriesYet) { status =>
-=======
-    )(using
-        M: Monad[M],
-        AH: Handle[M, E],
-        S: Sleep[M]
-    ): M[A] =
-      M.tailRecM(RetryStatus.NoRetriesYet) { status =>
->>>>>>> 20f49f15
         AH.attempt(action).flatMap {
           case Left(error) =>
             def stopRecursion: M[Either[RetryStatus, A]] =
               AH.raise[E, A](error).map(Right(_))
             def runRetry: M[Either[RetryStatus, A]] =
-              for
+              for {
                 nextStep <- applyPolicy(policy, status)
                 _        <- onError(error, buildRetryDetails(status, nextStep))
-                result <- nextStep match
+                result <- nextStep match {
                   case NextStep.RetryAfterDelay(delay, updatedStatus) =>
                     T.sleep(delay) *>
                       T.pure(Left(updatedStatus)) // continue recursion
                   case NextStep.GiveUp =>
                     AH.raise[E, A](error).map(Right(_)) // stop the recursion
-              yield result
+                }
+              } yield result
 
             isWorthRetrying(error).ifM(runRetry, stopRecursion)
           case Right(success) =>
             T.pure(Right(success)) // stop the recursion
         }
       }
-  end RetryingOnSomeErrorsPartiallyApplied
 
-  private[retry] class RetryingOnAllErrorsPartiallyApplied[A]:
+    }
+  }
+
+  private[retry] class RetryingOnAllErrorsPartiallyApplied[A] {
     def apply[M[_], E](
         policy: RetryPolicy[M],
         onError: (E, RetryDetails) => M[Unit]
     )(
         action: => M[A]
-<<<<<<< HEAD
-    )(implicit
+    )(using
         AH: Handle[M, E],
         T: Temporal[M]
     ): M[A] = {
-=======
-    )(using
-        M: Monad[M],
-        AH: Handle[M, E],
-        S: Sleep[M]
-    ): M[A] =
->>>>>>> 20f49f15
       mtl
         .retryingOnSomeErrors[A]
         .apply[M, E](policy, _ => T.pure(true), onError)(
           action
         )
-end mtl+    }
+  }
+
+}