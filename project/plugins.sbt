addSbtPlugin("com.47deg"          % "sbt-microsites"           % "1.2.1")
addSbtPlugin("org.scalameta"      % "sbt-scalafmt"             % "2.3.4")
<<<<<<< HEAD
addSbtPlugin("com.geirsson"       % "sbt-ci-release"           % "1.5.2")
addSbtPlugin("org.scala-js"       % "sbt-scalajs"              % "1.0.1")
=======
addSbtPlugin("com.geirsson"       % "sbt-ci-release"           % "1.5.3")
addSbtPlugin("org.scala-js"       % "sbt-scalajs"              % "0.6.33")
>>>>>>> 373dd7da
addSbtPlugin("org.portable-scala" % "sbt-scalajs-crossproject" % "1.0.0")
addSbtPlugin("com.eed3si9n"       % "sbt-buildinfo"            % "0.9.0")
addSbtPlugin("com.typesafe"       % "sbt-mima-plugin"          % "0.7.0")<|MERGE_RESOLUTION|>--- conflicted
+++ resolved
@@ -1,12 +1,7 @@
 addSbtPlugin("com.47deg"          % "sbt-microsites"           % "1.2.1")
 addSbtPlugin("org.scalameta"      % "sbt-scalafmt"             % "2.3.4")
-<<<<<<< HEAD
-addSbtPlugin("com.geirsson"       % "sbt-ci-release"           % "1.5.2")
-addSbtPlugin("org.scala-js"       % "sbt-scalajs"              % "1.0.1")
-=======
 addSbtPlugin("com.geirsson"       % "sbt-ci-release"           % "1.5.3")
 addSbtPlugin("org.scala-js"       % "sbt-scalajs"              % "0.6.33")
->>>>>>> 373dd7da
 addSbtPlugin("org.portable-scala" % "sbt-scalajs-crossproject" % "1.0.0")
 addSbtPlugin("com.eed3si9n"       % "sbt-buildinfo"            % "0.9.0")
 addSbtPlugin("com.typesafe"       % "sbt-mima-plugin"          % "0.7.0")