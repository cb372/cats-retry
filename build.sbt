import sbtcrossproject.CrossPlugin.autoImport.crossProject

lazy val scalaVersion213 = "2.13.0"
lazy val scalaVersion212 = "2.12.10"
lazy val scalaVersion211 = "2.11.12"
lazy val scalaVersions   = List(scalaVersion213, scalaVersion212, scalaVersion211)

ThisBuild / scalaVersion := scalaVersion212

val commonSettings = Seq(
  organization := "com.github.cb372",
  publishTo := sonatypePublishToBundle.value,
  pomIncludeRepository := { _ =>
    false
  },
  publishMavenStyle := true,
  licenses := Seq(
    "Apache License, Version 2.0" -> url(
      "http://www.apache.org/licenses/LICENSE-2.0.html"
    )
  ),
  homepage := Some(url("https://cb372.github.io/cats-retry/")),
  developers := List(
    Developer(
      id = "cb372",
      name = "Chris Birchall",
      email = "chris.birchall@gmail.com",
      url = url("https://github.com/cb372")
    ),
    Developer(
      id = "LukaJCB",
      name = "Luka Jacobowitz",
      email = "luka.jacobowitz@gmail.com",
      url = url("https://github.com/LukaJCB")
    )
  ),
  mimaPreviousArtifacts := Set.empty
)

val moduleSettings = commonSettings ++ Seq(
  scalacOptions ++= Seq(
    "-Xfuture",
    "-Ywarn-dead-code",
    "-Ywarn-unused",
    "-deprecation",
    "-encoding",
    "UTF-8",
    "-language:higherKinds",
    "-unchecked"
  ),
  scalacOptions in (Test, compile) ++= {
    if (scalaVersion.value.startsWith("2.13"))
      Nil
    else
      List("-Ypartial-unification")
  },
  scalafmtOnCompile := true
)

val catsVersion          = "2.0.0"
val catsEffectVersion    = "2.0.0"
val catsMtlVersion       = "0.7.0"
<<<<<<< HEAD
val scalatestVersion     = "3.1.1"
val scalaTestPlusVersion = "3.1.0.1"
=======
val scalatestVersion     = "3.1.0"
val scalaTestPlusVersion = "3.1.1.1"
>>>>>>> f0172212
val scalacheckVersion    = "1.14.3"
val disciplineVersion    = "1.0.1"

val core = crossProject(JVMPlatform, JSPlatform)
  .in(file("modules/core"))
  .settings(moduleSettings)
  .settings(
    name := "cats-retry",
    crossScalaVersions := scalaVersions,
    libraryDependencies ++= Seq(
      "org.typelevel"     %%% "cats-core"            % catsVersion,
      "org.typelevel"     %%% "cats-effect"          % catsEffectVersion,
      "org.scalatest"     %%% "scalatest"            % scalatestVersion % Test,
      "org.scalacheck"    %%% "scalacheck"           % scalacheckVersion % Test,
      "org.typelevel"     %%% "cats-laws"            % catsVersion % Test,
      "org.scalatest"     %%% "scalatest"            % scalatestVersion % Test,
      "org.scalatestplus" %%% "scalacheck-1-14"      % scalaTestPlusVersion % Test,
      "org.typelevel"     %%% "discipline-scalatest" % disciplineVersion % Test,
      "org.scalacheck"    %%% "scalacheck"           % scalacheckVersion % Test
    ),
    mimaPreviousArtifacts := Set("com.github.cb372" %%% "cats-retry" % "1.1.0")
  )
val coreJVM = core.jvm
val coreJS  = core.js

val alleycatsRetry = crossProject(JVMPlatform, JSPlatform)
  .in(file("modules/alleycats"))
  .jvmConfigure(_.dependsOn(coreJVM))
  .jsConfigure(_.dependsOn(coreJS))
  .settings(moduleSettings)
  .settings(
    name := "alleycats-retry",
    crossScalaVersions := scalaVersions,
    libraryDependencies ++= Seq(
      "org.scalatest"     %%% "scalatest"            % scalatestVersion     % Test,
      "org.scalacheck"    %%% "scalacheck"           % scalacheckVersion    % Test,
      "org.typelevel"     %%% "cats-laws"            % catsVersion          % Test,
      "org.scalatest"     %%% "scalatest"            % scalatestVersion     % Test,
      "org.scalatestplus" %%% "scalacheck-1-14"      % scalaTestPlusVersion % Test,
      "org.typelevel"     %%% "discipline-scalatest" % disciplineVersion    % Test,
      "org.scalacheck"    %%% "scalacheck"           % scalacheckVersion    % Test
    ),
    mimaPreviousArtifacts := Set(
      "com.github.cb372" %%% "alleycats-retry" % "1.1.0"
    )
  )
val alleycatsJVM = alleycatsRetry.jvm
val alleycatsJS  = alleycatsRetry.js

val mtlRetry = crossProject(JVMPlatform, JSPlatform)
  .in(file("modules/mtl"))
  .jvmConfigure(_.dependsOn(coreJVM))
  .jsConfigure(_.dependsOn(coreJS))
  .settings(moduleSettings)
  .settings(
    name := "cats-retry-mtl",
    crossScalaVersions := scalaVersions,
    libraryDependencies ++= Seq(
      "org.typelevel" %%% "cats-mtl-core" % catsMtlVersion,
      "org.scalatest" %%% "scalatest"     % scalatestVersion % Test
    ),
    mimaPreviousArtifacts := Set(
      "com.github.cb372" %%% "cats-retry-mtl" % "1.1.0"
    )
  )
val mtlJVM = mtlRetry.jvm
val mtlJS  = mtlRetry.js

val docs = project
  .in(file("modules/docs"))
  .dependsOn(coreJVM, alleycatsJVM, mtlJVM)
  .enablePlugins(MicrositesPlugin, BuildInfoPlugin)
  .settings(moduleSettings)
  .settings(
    scalacOptions -= "-Ywarn-dead-code",
    scalacOptions -= "-Ywarn-unused",
    scalacOptions += "-Ydelambdafy:inline",
    addCompilerPlugin(
      "org.typelevel" %% "kind-projector" % "0.11.0" cross CrossVersion.full
    ),
    libraryDependencies ++= Seq(
      "io.monix" %%% "monix" % "3.1.0"
    ),
    crossScalaVersions := Nil,
    buildInfoPackage := "retry",
    publishArtifact := false,
    micrositeName := "cats-retry",
    micrositeAuthor := "Chris Birchall",
    micrositeDescription := "cats-retry",
    micrositeBaseUrl := "/cats-retry",
    micrositeDocumentationUrl := "/cats-retry/docs",
    micrositeHomepage := "https://github.com/cb372/cats-retry",
    micrositeGithubOwner := "cb372",
    micrositeGithubRepo := "cats-retry",
    micrositeGitterChannel := true,
    micrositeGitterChannelUrl := "typelevel/cats-retry",
    micrositeTwitterCreator := "@cbirchall",
    micrositeCompilingDocsTool := WithMdoc,
    mdocIn := (sourceDirectory in Compile).value / "mdoc",
    micrositeShareOnSocial := true,
    micrositePushSiteWith := GitHub4s,
    micrositeGithubToken := sys.env.get("GITHUB_TOKEN")
  )

val root = project
  .in(file("."))
  .aggregate(
    coreJVM,
    coreJS,
    alleycatsJVM,
    alleycatsJS,
    mtlJVM,
    mtlJS,
    docs
  )
  .settings(commonSettings)
  .settings(
    publishArtifact := false,
    crossScalaVersions := Nil
  )<|MERGE_RESOLUTION|>--- conflicted
+++ resolved
@@ -60,13 +60,8 @@
 val catsVersion          = "2.0.0"
 val catsEffectVersion    = "2.0.0"
 val catsMtlVersion       = "0.7.0"
-<<<<<<< HEAD
-val scalatestVersion     = "3.1.1"
-val scalaTestPlusVersion = "3.1.0.1"
-=======
 val scalatestVersion     = "3.1.0"
 val scalaTestPlusVersion = "3.1.1.1"
->>>>>>> f0172212
 val scalacheckVersion    = "1.14.3"
 val disciplineVersion    = "1.0.1"
 
