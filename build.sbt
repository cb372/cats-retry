--- conflicted
+++ resolved
@@ -56,17 +56,10 @@
   scalafmtOnCompile := true
 )
 
-<<<<<<< HEAD
-val catsVersion          = "2.3.0"
-val catsEffectVersion    = "2.3.1"
-val catsMtlVersion       = "1.1.1"
-val scalatestVersion     = "3.2.8"
-=======
 val catsVersion          = "2.5.0"
 val catsEffectVersion    = "3.1.0"
 val catsMtlVersion       = "1.2.0"
 val scalatestVersion     = "3.2.3"
->>>>>>> 65562e6a
 val scalaTestPlusVersion = "3.2.2.0"
 val scalacheckVersion    = "1.15.2"
 val disciplineVersion    = "2.1.1"
