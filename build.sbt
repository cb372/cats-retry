--- conflicted
+++ resolved
@@ -76,15 +76,6 @@
     name               := "cats-retry",
     crossScalaVersions := scalaVersions,
     libraryDependencies ++= Seq(
-<<<<<<< HEAD
-      "org.typelevel"     %%% "cats-core"       % catsVersion,
-      "org.typelevel"     %%% "cats-effect"     % catsEffectVersion,
-      "org.scalatest"     %%% "scalatest"       % scalatestVersion     % Test,
-      "org.scalacheck"    %%% "scalacheck"      % scalacheckVersion    % Test,
-      "org.typelevel"     %%% "cats-laws"       % catsVersion          % Test,
-      "org.scalatestplus" %%% "scalacheck-1-14" % scalaTestPlusVersion % Test,
-      "org.typelevel" %%% "discipline-scalatest" % disciplineVersion % Test
-=======
       "org.typelevel"     %%% "cats-core"            % catsVersion,
       "org.typelevel"     %%% "cats-effect"          % catsEffectVersion,
       "org.scalatest"     %%% "scalatest"            % scalatestVersion     % Test,
@@ -92,7 +83,6 @@
       "org.typelevel"     %%% "cats-laws"            % catsVersion          % Test,
       "org.scalatestplus" %%% "scalacheck-1-15"      % scalaTestPlusVersion % Test,
       "org.typelevel"     %%% "discipline-scalatest" % disciplineVersion    % Test
->>>>>>> 89e0d5f7
     ),
     mimaPreviousArtifacts := Set.empty
   )
@@ -108,19 +98,11 @@
     name               := "alleycats-retry",
     crossScalaVersions := scalaVersions,
     libraryDependencies ++= Seq(
-<<<<<<< HEAD
-      "org.scalatest"     %%% "scalatest"       % scalatestVersion     % Test,
-      "org.scalacheck"    %%% "scalacheck"      % scalacheckVersion    % Test,
-      "org.typelevel"     %%% "cats-laws"       % catsVersion          % Test,
-      "org.scalatestplus" %%% "scalacheck-1-14" % scalaTestPlusVersion % Test,
-      "org.typelevel" %%% "discipline-scalatest" % disciplineVersion % Test
-=======
       "org.scalatest"     %%% "scalatest"            % scalatestVersion     % Test,
       "org.scalacheck"    %%% "scalacheck"           % scalacheckVersion    % Test,
       "org.typelevel"     %%% "cats-laws"            % catsVersion          % Test,
       "org.scalatestplus" %%% "scalacheck-1-15"      % scalaTestPlusVersion % Test,
       "org.typelevel"     %%% "discipline-scalatest" % disciplineVersion    % Test
->>>>>>> 89e0d5f7
     ),
     mimaPreviousArtifacts := Set.empty
   )
@@ -169,19 +151,11 @@
     micrositeGithubRepo       := "cats-retry",
     micrositeGitterChannel    := true,
     micrositeGitterChannelUrl := "typelevel/cats-retry",
-<<<<<<< HEAD
-    micrositeTwitterCreator   := "@cbirchall",
-    mdocIn                    := (sourceDirectory in Compile).value / "mdoc",
-    micrositeShareOnSocial    := true,
-    micrositePushSiteWith     := GitHub4s,
-    micrositeGithubToken      := sys.env.get("GITHUB_TOKEN")
-=======
     micrositeTwitterCreator := "@cbirchall",
     mdocIn := (Compile / sourceDirectory).value / "mdoc",
     micrositeShareOnSocial := true,
     micrositePushSiteWith := GitHub4s,
     micrositeGithubToken := sys.env.get("GITHUB_TOKEN")
->>>>>>> 89e0d5f7
   )
 
 val root = project
