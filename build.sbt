--- conflicted
+++ resolved
@@ -56,11 +56,7 @@
   scalafmtOnCompile := true
 )
 
-<<<<<<< HEAD
-val catsVersion          = "2.3.0"
-=======
 val catsVersion          = "2.2.0"
->>>>>>> 229e4ac9
 val catsEffectVersion    = "2.3.0"
 val catsMtlVersion       = "1.1.0"
 val scalatestVersion     = "3.2.3"
