import ReleaseTransformations._
import sbtcrossproject.CrossPlugin.autoImport.crossProject

lazy val scalaVersion213 = "2.13.0"
lazy val scalaVersion212 = "2.12.10"
lazy val scalaVersion211 = "2.11.12"
lazy val scalaVersions   = List(scalaVersion213, scalaVersion212, scalaVersion211)

ThisBuild / scalaVersion := scalaVersion212

val commonSettings = Seq(
  organization := "com.github.cb372",
  publishTo := sonatypePublishTo.value,
  //releaseCrossBuild := true,
  releaseVcsSign := true,
  //releasePublishArtifactsAction := PgpKeys.publishSigned.value,
  pomIncludeRepository := { _ =>
    false
  },
  publishMavenStyle := true,
  licenses := Seq(
    "Apache License, Version 2.0" -> url(
      "http://www.apache.org/licenses/LICENSE-2.0.html"
    )
  ),
  homepage := Some(url("https://cb372.github.io/cats-retry/")),
  developers := List(
    Developer(
      id = "cb372",
      name = "Chris Birchall",
      email = "chris.birchall@gmail.com",
      url = url("https://github.com/cb372")
    )
  )
)

val moduleSettings = commonSettings ++ Seq(
  moduleName := s"cats-retry-${name.value}",
  scalacOptions ++= Seq(
    "-Xfuture",
    "-Ywarn-dead-code",
    "-Ywarn-unused",
    "-deprecation",
    "-encoding",
    "UTF-8",
    "-language:higherKinds",
    "-unchecked"
  ),
  scalacOptions in (Test, compile) ++= {
    if (scalaVersion.value.startsWith("2.13"))
      Nil
    else
      List("-Ypartial-unification")
  },
  scalafmtOnCompile := true
)

val catsVersion          = "2.0.0"
val scalatestVersion     = "3.1.0-RC3"
val scalaTestPlusVersion = "3.1.0.0-RC2"
<<<<<<< HEAD
val scalacheckVersion    = "1.14.0"
val disciplineVersion    = "1.0.0-RC1"
=======
val scalacheckVersion    = "1.14.2"
val disciplineVersion    = "1.0.0-M1"
>>>>>>> 5e2cd831
val core = crossProject(JVMPlatform, JSPlatform)
  .in(file("modules/core"))
  .settings(moduleSettings)
  .settings(
    crossScalaVersions := scalaVersions,
    libraryDependencies ++= Seq(
      "org.typelevel"     %%% "cats-core"                % catsVersion,
      "org.typelevel"     %%% "cats-laws"                % catsVersion % Test,
      "org.scalatest"     %%% "scalatest"                % scalatestVersion % Test,
      "org.scalatestplus" %%% "scalatestplus-scalacheck" % scalaTestPlusVersion % Test,
      "org.typelevel"     %%% "discipline-scalatest"     % disciplineVersion % Test,
      "org.scalacheck"    %%% "scalacheck"               % scalacheckVersion % Test
    )
  )
val coreJVM = core.jvm
val coreJS  = core.js

val catsEffect = crossProject(JVMPlatform, JSPlatform)
  .in(file("modules/cats-effect"))
  .jvmConfigure(_.dependsOn(coreJVM))
  .jsConfigure(_.dependsOn(coreJS))
  .settings(moduleSettings)
  .settings(
    crossScalaVersions := scalaVersions,
    name := "cats-effect",
    libraryDependencies ++= Seq(
      "org.typelevel"  %%% "cats-effect" % "2.0.0",
      "org.scalatest"  %%% "scalatest"   % scalatestVersion % Test,
      "org.scalacheck" %%% "scalacheck"  % scalacheckVersion % Test
    )
  )
val catsEffectJVM = catsEffect.jvm
val catsEffectJS  = catsEffect.js

val monix = crossProject(JVMPlatform, JSPlatform)
  .in(file("modules/monix"))
  .jvmConfigure(_.dependsOn(coreJVM))
  .jsConfigure(_.dependsOn(coreJS))
  .settings(moduleSettings)
  .settings(
    crossScalaVersions := List(scalaVersion212, scalaVersion211),
    libraryDependencies ++= Seq(
      "io.monix"       %%% "monix"      % "3.0.0",
      "org.scalatest"  %%% "scalatest"  % scalatestVersion % Test,
      "org.scalacheck" %%% "scalacheck" % scalacheckVersion % Test
    )
  )
val monixJVM = monix.jvm
val monixJS  = monix.js

val docs = project
  .in(file("modules/docs"))
  .dependsOn(coreJVM, catsEffectJVM, monixJVM)
  .enablePlugins(MicrositesPlugin, BuildInfoPlugin)
  .settings(moduleSettings)
  .settings(
    scalacOptions -= "-Ywarn-dead-code",
    scalacOptions -= "-Ywarn-unused",
    crossScalaVersions := Nil,
    buildInfoKeys := Seq[BuildInfoKey](latestVersion),
    buildInfoPackage := "retry",
    publishArtifact := false,
    micrositeName := "cats-retry",
    micrositeAuthor := "Chris Birchall",
    micrositeDescription := "cats-retry",
    micrositeBaseUrl := "/cats-retry",
    micrositeDocumentationUrl := "/cats-retry/docs",
    micrositeHomepage := "https://github.com/cb372/cats-retry",
    micrositeGithubOwner := "cb372",
    micrositeGithubRepo := "cats-retry",
    micrositeGitterChannel := true,
    micrositeTwitterCreator := "@cbirchall",
    micrositeShareOnSocial := true
  )

val root = project
  .in(file("."))
  .aggregate(
    coreJVM,
    coreJS,
    catsEffectJVM,
    catsEffectJS,
    monixJVM,
    monixJS,
    docs
  )
  .settings(commonSettings)
  .settings(
    publishTo := sonatypePublishTo.value, // see https://github.com/sbt/sbt-release/issues/184,
    publishArtifact := false,
    crossScalaVersions := Nil,
    releaseProcess := Seq[ReleaseStep](
      checkSnapshotDependencies,
      inquireVersions,
      runClean,
      releaseStepCommandAndRemaining("+test"),
      setReleaseVersion,
      setLatestVersion,
      commitReleaseVersion,
      tagRelease,
      releaseStepCommandAndRemaining("+publishSigned"),
      setNextVersion,
      commitNextVersion,
      releaseStepCommand("sonatypeReleaseAll"),
      pushChanges
    )
  )<|MERGE_RESOLUTION|>--- conflicted
+++ resolved
@@ -58,13 +58,9 @@
 val catsVersion          = "2.0.0"
 val scalatestVersion     = "3.1.0-RC3"
 val scalaTestPlusVersion = "3.1.0.0-RC2"
-<<<<<<< HEAD
-val scalacheckVersion    = "1.14.0"
+val scalacheckVersion    = "1.14.2"
 val disciplineVersion    = "1.0.0-RC1"
-=======
-val scalacheckVersion    = "1.14.2"
-val disciplineVersion    = "1.0.0-M1"
->>>>>>> 5e2cd831
+
 val core = crossProject(JVMPlatform, JSPlatform)
   .in(file("modules/core"))
   .settings(moduleSettings)
