import sbtcrossproject.CrossPlugin.autoImport.crossProject

lazy val scalaVersion213 = "2.13.3"
lazy val scalaVersion212 = "2.12.12"
lazy val scalaVersions   = List(scalaVersion213, scalaVersion212)

ThisBuild / scalaVersion := scalaVersion212

val commonSettings = Seq(
  organization := "com.github.cb372",
  publishTo := sonatypePublishToBundle.value,
  pomIncludeRepository := { _ =>
    false
  },
  publishMavenStyle := true,
  licenses := Seq(
    "Apache License, Version 2.0" -> url(
      "http://www.apache.org/licenses/LICENSE-2.0.html"
    )
  ),
  homepage := Some(url("https://cb372.github.io/cats-retry/")),
  developers := List(
    Developer(
      id = "cb372",
      name = "Chris Birchall",
      email = "chris.birchall@gmail.com",
      url = url("https://github.com/cb372")
    ),
    Developer(
      id = "LukaJCB",
      name = "Luka Jacobowitz",
      email = "luka.jacobowitz@gmail.com",
      url = url("https://github.com/LukaJCB")
    )
  ),
  mimaPreviousArtifacts := Set.empty
)

val moduleSettings = commonSettings ++ Seq(
  scalacOptions ++= Seq(
    "-Xfuture",
    "-Ywarn-dead-code",
    "-Ywarn-unused",
    "-deprecation",
    "-encoding",
    "UTF-8",
    "-language:higherKinds",
    "-unchecked"
  ),
  scalacOptions in (Test, compile) ++= {
    if (scalaVersion.value.startsWith("2.13"))
      Nil
    else
      List("-Ypartial-unification")
  },
  scalafmtOnCompile := true
)

val catsVersion          = "2.3.0"
<<<<<<< HEAD
val catsEffectVersion    = "2.3.1"
val catsMtlVersion       = "1.1.0"
=======
val catsEffectVersion    = "2.3.0"
val catsMtlVersion       = "1.1.1"
>>>>>>> 0dcf05cb
val scalatestVersion     = "3.2.3"
val scalaTestPlusVersion = "3.2.2.0"
val scalacheckVersion    = "1.15.1"
val disciplineVersion    = "2.1.1"

val core = crossProject(JVMPlatform, JSPlatform)
  .in(file("modules/core"))
  .settings(moduleSettings)
  .settings(
    name := "cats-retry",
    crossScalaVersions := scalaVersions,
    libraryDependencies ++= Seq(
      "org.typelevel"     %%% "cats-core"            % catsVersion,
      "org.typelevel"     %%% "cats-effect"          % catsEffectVersion,
      "org.scalatest"     %%% "scalatest"            % scalatestVersion     % Test,
      "org.scalacheck"    %%% "scalacheck"           % scalacheckVersion    % Test,
      "org.typelevel"     %%% "cats-laws"            % catsVersion          % Test,
      "org.scalatest"     %%% "scalatest"            % scalatestVersion     % Test,
      "org.scalatestplus" %%% "scalacheck-1-14"      % scalaTestPlusVersion % Test,
      "org.typelevel"     %%% "discipline-scalatest" % disciplineVersion    % Test,
      "org.scalacheck"    %%% "scalacheck"           % scalacheckVersion    % Test
    ),
    mimaPreviousArtifacts := Set.empty
  )
val coreJVM = core.jvm
val coreJS  = core.js

val alleycatsRetry = crossProject(JVMPlatform, JSPlatform)
  .in(file("modules/alleycats"))
  .jvmConfigure(_.dependsOn(coreJVM))
  .jsConfigure(_.dependsOn(coreJS))
  .settings(moduleSettings)
  .settings(
    name := "alleycats-retry",
    crossScalaVersions := scalaVersions,
    libraryDependencies ++= Seq(
      "org.scalatest"     %%% "scalatest"            % scalatestVersion     % Test,
      "org.scalacheck"    %%% "scalacheck"           % scalacheckVersion    % Test,
      "org.typelevel"     %%% "cats-laws"            % catsVersion          % Test,
      "org.scalatest"     %%% "scalatest"            % scalatestVersion     % Test,
      "org.scalatestplus" %%% "scalacheck-1-14"      % scalaTestPlusVersion % Test,
      "org.typelevel"     %%% "discipline-scalatest" % disciplineVersion    % Test,
      "org.scalacheck"    %%% "scalacheck"           % scalacheckVersion    % Test
    ),
    mimaPreviousArtifacts := Set.empty
  )
val alleycatsJVM = alleycatsRetry.jvm
val alleycatsJS  = alleycatsRetry.js

val mtlRetry = crossProject(JVMPlatform, JSPlatform)
  .in(file("modules/mtl"))
  .jvmConfigure(_.dependsOn(coreJVM))
  .jsConfigure(_.dependsOn(coreJS))
  .settings(moduleSettings)
  .settings(
    name := "cats-retry-mtl",
    crossScalaVersions := scalaVersions,
    libraryDependencies ++= Seq(
      "org.typelevel" %%% "cats-mtl"  % catsMtlVersion,
      "org.scalatest" %%% "scalatest" % scalatestVersion % Test
    ),
    mimaPreviousArtifacts := Set.empty
  )
val mtlJVM = mtlRetry.jvm
val mtlJS  = mtlRetry.js

val docs = project
  .in(file("modules/docs"))
  .dependsOn(coreJVM, alleycatsJVM, mtlJVM)
  .enablePlugins(MicrositesPlugin, BuildInfoPlugin)
  .settings(moduleSettings)
  .settings(
    scalacOptions -= "-Ywarn-dead-code",
    scalacOptions -= "-Ywarn-unused",
    scalacOptions += "-Ydelambdafy:inline",
    addCompilerPlugin(
      "org.typelevel" %% "kind-projector" % "0.11.0" cross CrossVersion.full
    ),
    libraryDependencies ++= Seq(
      "io.monix" %%% "monix" % "3.1.0"
    ),
    crossScalaVersions := Nil,
    buildInfoPackage := "retry",
    publishArtifact := false,
    micrositeName := "cats-retry",
    micrositeAuthor := "Chris Birchall",
    micrositeDescription := "cats-retry",
    micrositeBaseUrl := "/cats-retry",
    micrositeDocumentationUrl := "/cats-retry/docs",
    micrositeHomepage := "https://github.com/cb372/cats-retry",
    micrositeGithubOwner := "cb372",
    micrositeGithubRepo := "cats-retry",
    micrositeGitterChannel := true,
    micrositeGitterChannelUrl := "typelevel/cats-retry",
    micrositeTwitterCreator := "@cbirchall",
    micrositeCompilingDocsTool := WithMdoc,
    mdocIn := (sourceDirectory in Compile).value / "mdoc",
    micrositeShareOnSocial := true,
    micrositePushSiteWith := GitHub4s,
    micrositeGithubToken := sys.env.get("GITHUB_TOKEN")
  )

val root = project
  .in(file("."))
  .aggregate(
    coreJVM,
    coreJS,
    alleycatsJVM,
    alleycatsJS,
    mtlJVM,
    mtlJS,
    docs
  )
  .settings(commonSettings)
  .settings(
    publishArtifact := false,
    crossScalaVersions := Nil
  )<|MERGE_RESOLUTION|>--- conflicted
+++ resolved
@@ -57,13 +57,8 @@
 )
 
 val catsVersion          = "2.3.0"
-<<<<<<< HEAD
 val catsEffectVersion    = "2.3.1"
-val catsMtlVersion       = "1.1.0"
-=======
-val catsEffectVersion    = "2.3.0"
 val catsMtlVersion       = "1.1.1"
->>>>>>> 0dcf05cb
 val scalatestVersion     = "3.2.3"
 val scalaTestPlusVersion = "3.2.2.0"
 val scalacheckVersion    = "1.15.1"
