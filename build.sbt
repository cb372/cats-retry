import sbtcrossproject.CrossPlugin.autoImport.crossProject

lazy val scalaVersion213 = "2.13.0"
lazy val scalaVersion212 = "2.12.10"
lazy val scalaVersion211 = "2.11.12"
lazy val scalaVersions   = List(scalaVersion213, scalaVersion212, scalaVersion211)

ThisBuild / scalaVersion := scalaVersion212

val commonSettings = Seq(
  organization := "com.github.cb372",
  publishTo := sonatypePublishToBundle.value,
  pomIncludeRepository := { _ =>
    false
  },
  publishMavenStyle := true,
  licenses := Seq(
    "Apache License, Version 2.0" -> url(
      "http://www.apache.org/licenses/LICENSE-2.0.html"
    )
  ),
  homepage := Some(url("https://cb372.github.io/cats-retry/")),
  developers := List(
    Developer(
      id = "cb372",
      name = "Chris Birchall",
      email = "chris.birchall@gmail.com",
      url = url("https://github.com/cb372")
    ),
    Developer(
      id = "LukaJCB",
      name = "Luka Jacobowitz",
      email = "luka.jacobowitz@gmail.com",
      url = url("https://github.com/LukaJCB")
    )
  ),
  mimaPreviousArtifacts := Set.empty
)

val moduleSettings = commonSettings ++ Seq(
  scalacOptions ++= Seq(
    "-Xfuture",
    "-Ywarn-dead-code",
    "-Ywarn-unused",
    "-deprecation",
    "-encoding",
    "UTF-8",
    "-language:higherKinds",
    "-unchecked"
  ),
  scalacOptions in (Test, compile) ++= {
    if (scalaVersion.value.startsWith("2.13"))
      Nil
    else
      List("-Ypartial-unification")
  },
  scalafmtOnCompile := true
)

val catsVersion          = "2.0.0"
val catsEffectVersion    = "2.0.0"
val catsMtlVersion       = "0.7.0"
<<<<<<< HEAD
val scalatestVersion     = "3.1.2"
val scalaTestPlusVersion = "3.2.0.0"
=======
val scalatestVersion     = "3.2.0"
val scalaTestPlusVersion = "3.1.2.0"
>>>>>>> 3fe95bb9
val scalacheckVersion    = "1.14.3"
val disciplineVersion    = "1.0.1"

val core = crossProject(JVMPlatform, JSPlatform)
  .in(file("modules/core"))
  .settings(moduleSettings)
  .settings(
    name := "cats-retry",
    crossScalaVersions := scalaVersions,
    libraryDependencies ++= Seq(
      "org.typelevel"     %%% "cats-core"            % catsVersion,
      "org.typelevel"     %%% "cats-effect"          % catsEffectVersion,
      "org.scalatest"     %%% "scalatest"            % scalatestVersion % Test,
      "org.scalacheck"    %%% "scalacheck"           % scalacheckVersion % Test,
      "org.typelevel"     %%% "cats-laws"            % catsVersion % Test,
      "org.scalatest"     %%% "scalatest"            % scalatestVersion % Test,
      "org.scalatestplus" %%% "scalacheck-1-14"      % scalaTestPlusVersion % Test,
      "org.typelevel"     %%% "discipline-scalatest" % disciplineVersion % Test,
      "org.scalacheck"    %%% "scalacheck"           % scalacheckVersion % Test
    ),
    mimaPreviousArtifacts := Set("com.github.cb372" %%% "cats-retry" % "1.1.0")
  )
val coreJVM = core.jvm
val coreJS  = core.js

val alleycatsRetry = crossProject(JVMPlatform, JSPlatform)
  .in(file("modules/alleycats"))
  .jvmConfigure(_.dependsOn(coreJVM))
  .jsConfigure(_.dependsOn(coreJS))
  .settings(moduleSettings)
  .settings(
    name := "alleycats-retry",
    crossScalaVersions := scalaVersions,
    libraryDependencies ++= Seq(
      "org.scalatest"     %%% "scalatest"            % scalatestVersion     % Test,
      "org.scalacheck"    %%% "scalacheck"           % scalacheckVersion    % Test,
      "org.typelevel"     %%% "cats-laws"            % catsVersion          % Test,
      "org.scalatest"     %%% "scalatest"            % scalatestVersion     % Test,
      "org.scalatestplus" %%% "scalacheck-1-14"      % scalaTestPlusVersion % Test,
      "org.typelevel"     %%% "discipline-scalatest" % disciplineVersion    % Test,
      "org.scalacheck"    %%% "scalacheck"           % scalacheckVersion    % Test
    ),
    mimaPreviousArtifacts := Set(
      "com.github.cb372" %%% "alleycats-retry" % "1.1.0"
    )
  )
val alleycatsJVM = alleycatsRetry.jvm
val alleycatsJS  = alleycatsRetry.js

val mtlRetry = crossProject(JVMPlatform, JSPlatform)
  .in(file("modules/mtl"))
  .jvmConfigure(_.dependsOn(coreJVM))
  .jsConfigure(_.dependsOn(coreJS))
  .settings(moduleSettings)
  .settings(
    name := "cats-retry-mtl",
    crossScalaVersions := scalaVersions,
    libraryDependencies ++= Seq(
      "org.typelevel" %%% "cats-mtl-core" % catsMtlVersion,
      "org.scalatest" %%% "scalatest"     % scalatestVersion % Test
    ),
    mimaPreviousArtifacts := Set(
      "com.github.cb372" %%% "cats-retry-mtl" % "1.1.0"
    )
  )
val mtlJVM = mtlRetry.jvm
val mtlJS  = mtlRetry.js

val docs = project
  .in(file("modules/docs"))
  .dependsOn(coreJVM, alleycatsJVM, mtlJVM)
  .enablePlugins(MicrositesPlugin, BuildInfoPlugin)
  .settings(moduleSettings)
  .settings(
    scalacOptions -= "-Ywarn-dead-code",
    scalacOptions -= "-Ywarn-unused",
    scalacOptions += "-Ydelambdafy:inline",
    addCompilerPlugin(
      "org.typelevel" %% "kind-projector" % "0.11.0" cross CrossVersion.full
    ),
    libraryDependencies ++= Seq(
      "io.monix" %%% "monix" % "3.1.0"
    ),
    crossScalaVersions := Nil,
    buildInfoPackage := "retry",
    publishArtifact := false,
    micrositeName := "cats-retry",
    micrositeAuthor := "Chris Birchall",
    micrositeDescription := "cats-retry",
    micrositeBaseUrl := "/cats-retry",
    micrositeDocumentationUrl := "/cats-retry/docs",
    micrositeHomepage := "https://github.com/cb372/cats-retry",
    micrositeGithubOwner := "cb372",
    micrositeGithubRepo := "cats-retry",
    micrositeGitterChannel := true,
    micrositeGitterChannelUrl := "typelevel/cats-retry",
    micrositeTwitterCreator := "@cbirchall",
    micrositeCompilingDocsTool := WithMdoc,
    mdocIn := (sourceDirectory in Compile).value / "mdoc",
    micrositeShareOnSocial := true,
    micrositePushSiteWith := GitHub4s,
    micrositeGithubToken := sys.env.get("GITHUB_TOKEN")
  )

val root = project
  .in(file("."))
  .aggregate(
    coreJVM,
    coreJS,
    alleycatsJVM,
    alleycatsJS,
    mtlJVM,
    mtlJS,
    docs
  )
  .settings(commonSettings)
  .settings(
    publishArtifact := false,
    crossScalaVersions := Nil
  )<|MERGE_RESOLUTION|>--- conflicted
+++ resolved
@@ -60,13 +60,8 @@
 val catsVersion          = "2.0.0"
 val catsEffectVersion    = "2.0.0"
 val catsMtlVersion       = "0.7.0"
-<<<<<<< HEAD
-val scalatestVersion     = "3.1.2"
+val scalatestVersion     = "3.2.0"
 val scalaTestPlusVersion = "3.2.0.0"
-=======
-val scalatestVersion     = "3.2.0"
-val scalaTestPlusVersion = "3.1.2.0"
->>>>>>> 3fe95bb9
 val scalacheckVersion    = "1.14.3"
 val disciplineVersion    = "1.0.1"
 
