--- conflicted
+++ resolved
@@ -56,15 +56,9 @@
   scalafmtOnCompile := true
 )
 
-<<<<<<< HEAD
-val catsVersion          = "2.3.0"
-val catsEffectVersion    = "2.3.0"
-val catsMtlVersion       = "1.0.0"
-=======
 val catsVersion          = "2.2.0"
 val catsEffectVersion    = "2.2.0"
 val catsMtlVersion       = "1.1.0"
->>>>>>> 8900bec6
 val scalatestVersion     = "3.2.3"
 val scalaTestPlusVersion = "3.2.3.0"
 val scalacheckVersion    = "1.15.1"
